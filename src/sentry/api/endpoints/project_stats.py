--- conflicted
+++ resolved
@@ -10,11 +10,7 @@
 class ProjectStatsEndpoint(ProjectEndpoint, StatsMixin):
     doc_section = DocSection.PROJECTS
 
-<<<<<<< HEAD
-    def get(self, request, organization_slug, project_slug):
-=======
     def get(self, request, project):
->>>>>>> 9f6a5695
         """
         Retrieve event counts for a project
 
@@ -36,19 +32,6 @@
         **Note:** resolution should not be used unless you're familiar with Sentry
         internals as it's restricted to pre-defined values.
         """
-<<<<<<< HEAD
-        try:
-            project = Project.objects.get(
-                organization__slug=organization_slug,
-                slug=project_slug,
-            )
-        except Project.DoesNotExist:
-            raise ResourceDoesNotExist
-
-        assert_perm(project, request.user, request.auth)
-
-=======
->>>>>>> 9f6a5695
         data = tsdb.get_range(
             model=tsdb.models.project,
             keys=[project.id],
