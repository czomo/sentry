from __future__ import absolute_import

from enum import Enum

from django.db import models
from django.utils import timezone

from sentry.db.models import FlexibleForeignKey, Model, JSONField


class GroupInboxReason(Enum):
    NEW = 0
    UNIGNORED = 1
    REGRESSION = 2
    MANUAL = 3


class GroupInbox(Model):
    """
    A Group that is in the inbox.
    """

    __core__ = False

    group = FlexibleForeignKey("sentry.Group", unique=True, db_constraint=False)
    reason = models.PositiveSmallIntegerField(null=False, default=GroupInboxReason.NEW.value)
    reason_details = JSONField(null=True)
    date_added = models.DateTimeField(default=timezone.now)

    class Meta:
        app_label = "sentry"
        db_table = "sentry_groupinbox"


def add_group_to_inbox(group, reason, reason_details=None):
<<<<<<< HEAD
    if not GroupInbox.objects.filter(group=group).exists():
        return GroupInbox.objects.create(
            group=group, reason=reason.value, reason_details=reason_details
        )
    else:
        return None


def remove_group_from_inbox(group):
    GroupInbox.objects.filter(group=group).delete()
=======
    gi, created = GroupInbox.objects.get_or_create(
        group=group, defaults={"reason": reason.value, "reason_details": reason_details}
    )
    return gi


def remove_group_from_inbox(group):
    try:
        group = GroupInbox.objects.get(group=group)
        group.delete()
    except GroupInbox.DoesNotExist:
        pass
>>>>>>> c30ead1e
<|MERGE_RESOLUTION|>--- conflicted
+++ resolved
@@ -33,18 +33,6 @@
 
 
 def add_group_to_inbox(group, reason, reason_details=None):
-<<<<<<< HEAD
-    if not GroupInbox.objects.filter(group=group).exists():
-        return GroupInbox.objects.create(
-            group=group, reason=reason.value, reason_details=reason_details
-        )
-    else:
-        return None
-
-
-def remove_group_from_inbox(group):
-    GroupInbox.objects.filter(group=group).delete()
-=======
     gi, created = GroupInbox.objects.get_or_create(
         group=group, defaults={"reason": reason.value, "reason_details": reason_details}
     )
@@ -56,5 +44,4 @@
         group = GroupInbox.objects.get(group=group)
         group.delete()
     except GroupInbox.DoesNotExist:
-        pass
->>>>>>> c30ead1e
+        pass