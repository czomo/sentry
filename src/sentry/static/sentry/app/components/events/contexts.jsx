import React from 'react';
import _ from 'underscore';

import GroupEventDataSection from './eventDataSection';
import plugins from '../../plugins';
import {objectIsEmpty, toTitleCase, defined} from '../../utils';

const CONTEXT_TYPES = {
  'default': require('./contexts/default').default,
  'app': require('./contexts/app').default,
  'device': require('./contexts/device').default,
  'os': require('./contexts/os').default,
  'runtime': require('./contexts/runtime').default,
  'user': require('./contexts/user').default,
};

function getContextComponent(type) {
  return CONTEXT_TYPES[type] || plugins.contexts[type] || CONTEXT_TYPES.default;
}

function getSourcePlugin(pluginContexts, contextType) {
  if (CONTEXT_TYPES[contextType]) {
    return null;
  }
  for (let plugin of pluginContexts) {
    if (plugin.contexts.indexOf(contextType) >= 0) {
      return plugin;
    }
  }
  return null;
}

const ContextChunk = React.createClass({
  propTypes: {
    event: React.PropTypes.object.isRequired,
    group: React.PropTypes.object.isRequired,
    type: React.PropTypes.string.isRequired,
    alias: React.PropTypes.string.isRequired,
    value: React.PropTypes.object.isRequired,
    orgId: React.PropTypes.string,
    projectId: React.PropTypes.string
  },

  getInitialState() {
    return {
      isLoading: false
    };
  },

  componentWillMount() {
    this.syncPlugin();
  },

  componentDidUpdate(prevProps, prevState) {
    if (prevProps.group.id != this.props.group.id ||
        prevProps.type != this.props.type) {
      this.syncPlugin();
    }
  },

  syncPlugin() {
    let sourcePlugin = getSourcePlugin(
      this.props.group.pluginContexts, this.props.type);
    if (!sourcePlugin) {
      this.setState({
        pluginLoading: false
      });
    } else {
      this.setState({
        pluginLoading: true,
      }, () => {
        plugins.load(sourcePlugin, () => {
          this.setState({pluginLoading: false});
        });
      });
    }
  },

  renderTitle(component) {
    let {value, alias, type} = this.props;
    let title = null;
    if (defined(value.title)) {
      title = value.title;
    } else {
      if (component.getTitle) {
        title = component.getTitle(value);
      }
      if (!defined(title)) {
        title = toTitleCase(alias);
      }
    }

    return (
      <span>
        {title + ' '}
        {alias !== type ? <small>({alias})</small> : null}
      </span>
    );
  },

  render() {
<<<<<<< HEAD
    let {group, orgId, projectId, type, alias, value} = this.props;
    let evt = this.props.event;
    let Component = CONTEXT_TYPES[type] || CONTEXT_TYPES.default;
=======
    // if we are currently loading the plugin, just render nothing for now.
    if (this.state.pluginLoading) {
      return null;
    }

    let group = this.props.group;
    let evt = this.props.event;
    let {type, alias, value} = this.props;
    let Component = getContextComponent(type);

    // this can happen if the component does not exist
    if (!Component) {
      return null;
    }
>>>>>>> 8233ed6a

    return (
      <GroupEventDataSection
          group={group}
          event={evt}
          key={`context-${alias}`}
          type={`context-${alias}`}
<<<<<<< HEAD
          title={this.renderTitle()}>
        <Component alias={alias} data={value} groupId={group.id} orgId={orgId} projectId={projectId}/>
=======
          title={this.renderTitle(Component)}>
        <Component alias={alias} data={value} />
>>>>>>> 8233ed6a
      </GroupEventDataSection>
    );
  },
});

const ContextsInterface = React.createClass({
  propTypes: {
    event: React.PropTypes.object.isRequired,
    group: React.PropTypes.object.isRequired,
    orgId: React.PropTypes.string,
    projectId: React.PropTypes.string
  },

  render() {
    let evt = this.props.event;
    let children = [];

    let passedProps = _.pick(this.props, 'group', 'event', 'orgId', 'projectId');

    if (!objectIsEmpty(evt.user)) {
      children.push((
        <ContextChunk {...passedProps}
          type="user"
          alias="user"
          value={evt.user}
          key="user" />
      ));
    }

    let value;
    for (let key in evt.contexts) {
      value = evt.contexts[key];
      children.push((
        <ContextChunk
          type={value.type}
          alias={key}
          value={value}
          key={key} />
      ));
    }

    return <div>{children}</div>;
  },
});

export default ContextsInterface;<|MERGE_RESOLUTION|>--- conflicted
+++ resolved
@@ -99,11 +99,6 @@
   },
 
   render() {
-<<<<<<< HEAD
-    let {group, orgId, projectId, type, alias, value} = this.props;
-    let evt = this.props.event;
-    let Component = CONTEXT_TYPES[type] || CONTEXT_TYPES.default;
-=======
     // if we are currently loading the plugin, just render nothing for now.
     if (this.state.pluginLoading) {
       return null;
@@ -118,7 +113,6 @@
     if (!Component) {
       return null;
     }
->>>>>>> 8233ed6a
 
     return (
       <GroupEventDataSection
@@ -126,13 +120,8 @@
           event={evt}
           key={`context-${alias}`}
           type={`context-${alias}`}
-<<<<<<< HEAD
-          title={this.renderTitle()}>
-        <Component alias={alias} data={value} groupId={group.id} orgId={orgId} projectId={projectId}/>
-=======
           title={this.renderTitle(Component)}>
         <Component alias={alias} data={value} />
->>>>>>> 8233ed6a
       </GroupEventDataSection>
     );
   },
