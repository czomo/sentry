import React from 'react';
import _ from 'underscore';

import GroupEventDataSection from './eventDataSection';
import plugins from '../../plugins';
import {objectIsEmpty, toTitleCase, defined} from '../../utils';

const CONTEXT_TYPES = {
  default: require('./contexts/default').default,
  app: require('./contexts/app').default,
  device: require('./contexts/device').default,
  os: require('./contexts/os').default,
  runtime: require('./contexts/runtime').default,
  user: require('./contexts/user').default
};

function getContextComponent(type) {
  return CONTEXT_TYPES[type] || plugins.contexts[type] || CONTEXT_TYPES.default;
}

function getSourcePlugin(pluginContexts, contextType) {
  if (CONTEXT_TYPES[contextType]) {
    return null;
  }
  for (let plugin of pluginContexts) {
    if (plugin.contexts.indexOf(contextType) >= 0) {
      return plugin;
    }
  }
  return null;
}

const ContextChunk = React.createClass({
  propTypes: {
    event: React.PropTypes.object.isRequired,
    group: React.PropTypes.object.isRequired,
    type: React.PropTypes.string.isRequired,
    alias: React.PropTypes.string.isRequired,
<<<<<<< HEAD
    value: React.PropTypes.object.isRequired,
    orgId: React.PropTypes.string,
    projectId: React.PropTypes.string
=======
    value: React.PropTypes.object.isRequired
>>>>>>> 927d5d05
  },

  getInitialState() {
    return {
      isLoading: false
    };
  },

  componentWillMount() {
    this.syncPlugin();
  },

  componentDidUpdate(prevProps, prevState) {
    if (prevProps.group.id != this.props.group.id || prevProps.type != this.props.type) {
      this.syncPlugin();
    }
  },

  syncPlugin() {
    let sourcePlugin = getSourcePlugin(this.props.group.pluginContexts, this.props.type);
    if (!sourcePlugin) {
      this.setState({
        pluginLoading: false
      });
    } else {
      this.setState(
        {
          pluginLoading: true
        },
        () => {
          plugins.load(sourcePlugin, () => {
            this.setState({pluginLoading: false});
          });
        }
      );
    }
  },

  renderTitle(component) {
    let {value, alias, type} = this.props;
    let title = null;
    if (defined(value.title)) {
      title = value.title;
    } else {
      if (component.getTitle) {
        title = component.getTitle(value);
      }
      if (!defined(title)) {
        title = toTitleCase(alias);
      }
    }

    return (
      <span>
        {title + ' '}
        {alias !== type ? <small>({alias})</small> : null}
      </span>
    );
  },

  render() {
    // if we are currently loading the plugin, just render nothing for now.
    if (this.state.pluginLoading) {
      return null;
    }

    let {group, event, orgId, projectId, type, alias, value} = this.props;
    let Component = getContextComponent(type);

    // this can happen if the component does not exist
    if (!Component) {
      return null;
    }

    return (
      <GroupEventDataSection
<<<<<<< HEAD
          group={group}
          event={event}
          key={`context-${alias}`}
          type={`context-${alias}`}>
        <Component
          alias={alias}
          data={value}
          groupId={group.id}
          orgId={orgId}
          projectId={projectId}
          title={this.renderTitle(Component)} />
=======
        group={group}
        event={evt}
        key={`context-${alias}`}
        type={`context-${alias}`}
        title={this.renderTitle(Component)}
      >
        <Component alias={alias} data={value} />
>>>>>>> 927d5d05
      </GroupEventDataSection>
    );
  }
});

const ContextsInterface = React.createClass({
  propTypes: {
    event: React.PropTypes.object.isRequired,
    group: React.PropTypes.object.isRequired,
    orgId: React.PropTypes.string,
    projectId: React.PropTypes.string
  },

  render() {
    let event = this.props.event;
    let children = [];
<<<<<<< HEAD

    let passedProps = _.pick(this.props, 'group', 'event', 'orgId', 'projectId');

    if (!objectIsEmpty(event.user)) {
      children.push((
=======
    if (!objectIsEmpty(evt.user)) {
      children.push(
>>>>>>> 927d5d05
        <ContextChunk
          type="user"
          alias="user"
<<<<<<< HEAD
          value={event.user}
          key="user"
          {...passedProps} />
      ));
    }

    let value;
    for (let key in event.contexts) {
      value = event.contexts[key];
      children.push((
=======
          value={evt.user}
          key="user"
        />
      );
    }

    let value = null;
    for (let key in evt.contexts) {
      value = evt.contexts[key];
      children.push(
>>>>>>> 927d5d05
        <ContextChunk
          type={value.type}
          alias={key}
          value={value}
          key={key}
<<<<<<< HEAD
          {...passedProps} />
      ));
=======
        />
      );
>>>>>>> 927d5d05
    }

    return <div>{children}</div>;
  }
});

export default ContextsInterface;<|MERGE_RESOLUTION|>--- conflicted
+++ resolved
@@ -36,13 +36,9 @@
     group: React.PropTypes.object.isRequired,
     type: React.PropTypes.string.isRequired,
     alias: React.PropTypes.string.isRequired,
-<<<<<<< HEAD
     value: React.PropTypes.object.isRequired,
     orgId: React.PropTypes.string,
     projectId: React.PropTypes.string
-=======
-    value: React.PropTypes.object.isRequired
->>>>>>> 927d5d05
   },
 
   getInitialState() {
@@ -119,27 +115,19 @@
 
     return (
       <GroupEventDataSection
-<<<<<<< HEAD
-          group={group}
-          event={event}
-          key={`context-${alias}`}
-          type={`context-${alias}`}>
+        group={group}
+        event={event}
+        key={`context-${alias}`}
+        type={`context-${alias}`}
+      >
         <Component
           alias={alias}
           data={value}
           groupId={group.id}
           orgId={orgId}
           projectId={projectId}
-          title={this.renderTitle(Component)} />
-=======
-        group={group}
-        event={evt}
-        key={`context-${alias}`}
-        type={`context-${alias}`}
-        title={this.renderTitle(Component)}
-      >
-        <Component alias={alias} data={value} />
->>>>>>> 927d5d05
+          title={this.renderTitle(Component)}
+        />
       </GroupEventDataSection>
     );
   }
@@ -156,54 +144,33 @@
   render() {
     let event = this.props.event;
     let children = [];
-<<<<<<< HEAD
 
     let passedProps = _.pick(this.props, 'group', 'event', 'orgId', 'projectId');
 
     if (!objectIsEmpty(event.user)) {
-      children.push((
-=======
-    if (!objectIsEmpty(evt.user)) {
       children.push(
->>>>>>> 927d5d05
         <ContextChunk
           type="user"
           alias="user"
-<<<<<<< HEAD
           value={event.user}
           key="user"
-          {...passedProps} />
-      ));
+          {...passedProps}
+        />
+      );
     }
 
     let value;
     for (let key in event.contexts) {
       value = event.contexts[key];
-      children.push((
-=======
-          value={evt.user}
-          key="user"
-        />
-      );
-    }
-
-    let value = null;
-    for (let key in evt.contexts) {
-      value = evt.contexts[key];
       children.push(
->>>>>>> 927d5d05
         <ContextChunk
           type={value.type}
           alias={key}
           value={value}
           key={key}
-<<<<<<< HEAD
-          {...passedProps} />
-      ));
-=======
+          {...passedProps}
         />
       );
->>>>>>> 927d5d05
     }
 
     return <div>{children}</div>;
