import React from 'react';
import classNames from 'classnames';
import scrollToElement from 'scroll-to-element';
import styled from '@emotion/styled';

import Button from 'app/components/button';
import {defined, objectIsEmpty} from 'app/utils';
import {t} from 'app/locale';
import TogglableAddress, {
  AddressToggleIcon,
} from 'app/components/events/interfaces/togglableAddress';
import PackageLink from 'app/components/events/interfaces/packageLink';
import PackageStatus, {
  PackageStatusIcon,
} from 'app/components/events/interfaces/packageStatus';
import StrictClick from 'app/components/strictClick';
import space from 'app/styles/space';
import withSentryAppComponents from 'app/utils/withSentryAppComponents';
import {DebugMetaActions} from 'app/stores/debugMetaStore';
import {SymbolicatorStatus} from 'app/components/events/interfaces/types';
import {combineStatus} from 'app/components/events/interfaces/debugMeta/utils';
import {IconRefresh, IconChevron} from 'app/icons';
import overflowEllipsis from 'app/styles/overflowEllipsis';
import {Frame, SentryAppComponent, PlatformType, Event} from 'app/types';
import DebugImage from 'app/components/events/interfaces/debugMeta/debugImage';

import Context from './context';
import {getPlatform} from './utils';
import DefaultTitle from './defaultTitle';
import Symbol, {FunctionNameToggleIcon} from './symbol';

type Props = {
  data: Frame;
<<<<<<< HEAD
  event: Event;
  nextFrame: Frame;
  prevFrame: Frame;
  platform: PlatformType;
  emptySourceNotation: boolean;
  isOnlyFrame: boolean;
  timesRepeated: number;
=======
>>>>>>> b75f07a4
  registers: Record<string, string>;
  components: Array<SentryAppComponent>;
  nextFrame?: Frame;
  prevFrame?: Frame;
  platform?: PlatformType;
  emptySourceNotation?: boolean;
  isOnlyFrame?: boolean;
  timesRepeated?: number;
  showingAbsoluteAddress?: boolean;
  onAddressToggle?: (event: React.MouseEvent<SVGElement>) => void;
  onFunctionNameToggle?: (event: React.MouseEvent<SVGElement>) => void;
  showCompleteFunctionName?: boolean;
  image?: React.ComponentProps<typeof DebugImage>['image'];
  maxLengthOfRelativeAddress?: number;
  isFrameAfterLastNonApp?: boolean;
  includeSystemFrames?: boolean;
  isExpanded?: boolean;
};

type State = {
  isExpanded?: boolean;
};

export class Line extends React.Component<Props, State> {
  static defaultProps = {
    isExpanded: false,
    emptySourceNotation: false,
  };

  // isExpanded can be initialized to true via parent component;
  // data synchronization is not important
  // https://facebook.github.io/react/tips/props-in-getInitialState-as-anti-pattern.html
  state = {
    isExpanded: this.props.isExpanded,
  };

  toggleContext = evt => {
    evt && evt.preventDefault();

    this.setState({
      isExpanded: !this.state.isExpanded,
    });
  };

  hasContextSource() {
    return defined(this.props.data.context) && !!this.props.data.context.length;
  }

  hasContextVars() {
    return !objectIsEmpty(this.props.data.vars || {});
  }

  hasContextRegisters() {
    return !objectIsEmpty(this.props.registers);
  }

  hasAssembly() {
    return this.getPlatform() === 'csharp' && defined(this.props.data.package);
  }

  isExpandable() {
    return (
      (!this.props.isOnlyFrame && this.props.emptySourceNotation) ||
      this.hasContextSource() ||
      this.hasContextVars() ||
      this.hasContextRegisters() ||
      this.hasAssembly()
    );
  }

  getPlatform() {
    // prioritize the frame platform but fall back to the platform
    // of the stacktrace / exception
    return getPlatform(this.props.data.platform, this.props.platform ?? 'other');
  }

  isInlineFrame() {
    return (
      this.props.prevFrame &&
      this.getPlatform() === (this.props.prevFrame.platform || this.props.platform) &&
      this.props.data.instructionAddr === this.props.prevFrame.instructionAddr
    );
  }

  shouldShowLinkToImage() {
    const {symbolicatorStatus} = this.props.data;

    return (
      !!symbolicatorStatus && symbolicatorStatus !== SymbolicatorStatus.UNKNOWN_IMAGE
    );
  }

  packageStatus() {
    // this is the status of image that belongs to this frame
    const {image} = this.props;
    if (!image) {
      return 'empty';
    }

    const combinedStatus = combineStatus(image.debug_status, image.unwind_status);

    switch (combinedStatus) {
      case 'unused':
        return 'empty';
      case 'found':
        return 'success';
      default:
        return 'error';
    }
  }

  scrollToImage = event => {
    event.stopPropagation(); // to prevent collapsing if collapsable
    DebugMetaActions.updateFilter(this.props.data.instructionAddr);
    scrollToElement('#packages');
  };

  preventCollapse = evt => {
    evt.stopPropagation();
  };

  renderExpander() {
    if (!this.isExpandable()) {
      return null;
    }

    const {isExpanded} = this.state;

    return (
      <ToggleContextButtonWrapper>
        <ToggleContextButton
          className="btn-toggle"
          css={this.getPlatform() === 'csharp' && {display: 'block !important'}} // remove important once we get rid of css files
          title={t('Toggle Context')}
          onClick={this.toggleContext}
        >
          <StyledIconChevron
            isExpanded={!!isExpanded}
            direction={isExpanded ? 'up' : 'down'}
            size="8px"
          />
        </ToggleContextButton>
      </ToggleContextButtonWrapper>
    );
  }

  leadsToApp() {
    const {data, nextFrame} = this.props;
    return !data.inApp && ((nextFrame && nextFrame.inApp) || !nextFrame);
  }

  isFoundByStackScanning() {
    const {data} = this.props;

    return data.trust === 'scan' || data.trust === 'cfi-scan';
  }

  renderLeadHint() {
    const {isExpanded} = this.state;

    if (isExpanded) {
      return null;
    }

    const leadsToApp = this.leadsToApp();

    if (!leadsToApp) {
      return null;
    }

    const {nextFrame} = this.props;

    return !nextFrame ? (
      <LeadHint className="leads-to-app-hint" width="115px">
        {t('Crashed in non-app: ')}
      </LeadHint>
    ) : (
      <LeadHint className="leads-to-app-hint">{t('Called from: ')}</LeadHint>
    );
  }

  renderRepeats() {
    const timesRepeated = this.props.timesRepeated;
    if (timesRepeated && timesRepeated > 0) {
      return (
        <RepeatedFrames
          title={`Frame repeated ${timesRepeated} time${timesRepeated === 1 ? '' : 's'}`}
        >
          <RepeatedContent>
            <StyledIconRefresh />
            <span>{timesRepeated}</span>
          </RepeatedContent>
        </RepeatedFrames>
      );
    }

    return null;
  }

  renderDefaultLine() {
    return (
      <StrictClick onClick={this.isExpandable() ? this.toggleContext : undefined}>
        <DefaultLine className="title">
          <VertCenterWrapper>
            <div>
              {this.renderLeadHint()}
              <DefaultTitle
                frame={this.props.data}
                platform={this.props.platform ?? 'other'}
              />
            </div>
            {this.renderRepeats()}
          </VertCenterWrapper>
          {this.renderExpander()}
        </DefaultLine>
      </StrictClick>
    );
  }

  renderNativeLine() {
    const {
      data,
      showingAbsoluteAddress,
      onAddressToggle,
      onFunctionNameToggle,
      image,
      maxLengthOfRelativeAddress,
      isFrameAfterLastNonApp,
      includeSystemFrames,
      showCompleteFunctionName,
    } = this.props;

    const leadHint = this.renderLeadHint();
    const packageStatus = this.packageStatus();

    return (
      <StrictClick onClick={this.isExpandable() ? this.toggleContext : undefined}>
        <DefaultLine className="title as-table">
          <NativeLineContent isFrameAfterLastNonApp={!!isFrameAfterLastNonApp}>
            <PackageInfo>
              {leadHint}
              <PackageLink
                includeSystemFrames={!!includeSystemFrames}
                withLeadHint={leadHint !== null}
                packagePath={data.package}
                onClick={this.scrollToImage}
                isClickable={this.shouldShowLinkToImage()}
              >
                <PackageStatus status={packageStatus} tooltip={t('Image loaded')} />
              </PackageLink>
            </PackageInfo>
            {data.instructionAddr && (
              <TogglableAddress
                address={data.instructionAddr}
                startingAddress={image ? image.image_addr : null}
                isAbsolute={!!showingAbsoluteAddress}
                isFoundByStackScanning={this.isFoundByStackScanning()}
                isInlineFrame={!!this.isInlineFrame()}
                onToggle={onAddressToggle}
                relativeAddressMaxlength={maxLengthOfRelativeAddress}
              />
            )}
            <Symbol
              frame={data}
              showCompleteFunctionName={!!showCompleteFunctionName}
              onFunctionNameToggle={onFunctionNameToggle}
            />
          </NativeLineContent>
          {this.renderExpander()}
        </DefaultLine>
      </StrictClick>
    );
  }

  renderLine() {
    switch (this.getPlatform()) {
      case 'objc':
      // fallthrough
      case 'cocoa':
      // fallthrough
      case 'native':
        return this.renderNativeLine();
      default:
        return this.renderDefaultLine();
    }
  }

  render() {
    const data = this.props.data;

    const className = classNames({
      frame: true,
      'is-expandable': this.isExpandable(),
      expanded: this.state.isExpanded,
      collapsed: !this.state.isExpanded,
      'system-frame': !data.inApp,
      'frame-errors': data.errors,
      'leads-to-app': this.leadsToApp(),
    });
    const props = {className};

    return (
      <StyledLi {...props}>
        {this.renderLine()}
        <Context
          frame={data}
          event={this.props.event}
          registers={this.props.registers}
          components={this.props.components}
          hasContextSource={this.hasContextSource()}
          hasContextVars={this.hasContextVars()}
          hasContextRegisters={this.hasContextRegisters()}
          emptySourceNotation={this.props.emptySourceNotation}
          hasAssembly={this.hasAssembly()}
          expandable={this.isExpandable()}
          isExpanded={this.state.isExpanded}
        />
      </StyledLi>
    );
  }
}

export default withSentryAppComponents(Line, {componentType: 'stacktrace-link'});

const RepeatedFrames = styled('div')`
  display: inline-block;
  border-radius: 50px;
  padding: 1px 3px;
  margin-left: ${space(1)};
  border-width: thin;
  border-style: solid;
  border-color: ${p => p.theme.orange500};
  color: ${p => p.theme.orange500};
  background-color: ${p => p.theme.gray100};
  white-space: nowrap;
`;

const VertCenterWrapper = styled('div')`
  display: flex;
  align-items: center;
`;

const RepeatedContent = styled(VertCenterWrapper)`
  justify-content: center;
`;

const PackageInfo = styled('div')`
  display: grid;
  grid-template-columns: auto 1fr;
  order: 2;
  align-items: flex-start;
  @media (min-width: ${props => props.theme.breakpoints[0]}) {
    order: 0;
  }
`;

const NativeLineContent = styled('div')<{isFrameAfterLastNonApp: boolean}>`
  display: grid;
  flex: 1;
  grid-gap: ${space(0.5)};
  grid-template-columns: ${p => (p.isFrameAfterLastNonApp ? '167px' : '117px')} 1fr;
  align-items: flex-start;
  justify-content: flex-start;

  @media (min-width: ${props => props.theme.breakpoints[0]}) {
    grid-template-columns: ${p => (p.isFrameAfterLastNonApp ? '200px' : '150px')} 117px 1fr auto;
  }

  @media (min-width: ${props => props.theme.breakpoints[2]}) and (max-width: ${props =>
      props.theme.breakpoints[3]}) {
    grid-template-columns: ${p => (p.isFrameAfterLastNonApp ? '180px' : '130px')} 117px 1fr auto;
  }
`;

const DefaultLine = styled('div')`
  display: grid;
  grid-template-columns: 1fr auto;
  align-items: center;
`;

const StyledIconRefresh = styled(IconRefresh)`
  margin-right: ${space(0.25)};
`;

const LeadHint = styled('div')<{width?: string}>`
  ${overflowEllipsis}
  max-width: ${p => (p.width ? p.width : '67px')}
`;

const StyledIconChevron = styled(IconChevron, {
  shouldForwardProp: prop => prop !== 'isExpanded',
})<{isExpanded: boolean}>`
  transform: rotate(${p => (p.isExpanded ? '180deg' : '0deg')});
  transition: 0.1s all;
`;

const ToggleContextButtonWrapper = styled('span')`
  margin-left: ${space(1)};
`;

// the Button's label has the padding of 3px because the button size has to be 16x16 px.
const ToggleContextButton = styled(Button)`
  span:first-child {
    padding: 3px;
  }
`;

const StyledLi = styled('li')`
  ${PackageStatusIcon} {
    flex-shrink: 0;
  }
  :hover {
    ${PackageStatusIcon} {
      visibility: visible;
    }
    ${AddressToggleIcon} {
      visibility: visible;
    }
    ${FunctionNameToggleIcon} {
      visibility: visible;
    }
  }
`;<|MERGE_RESOLUTION|>--- conflicted
+++ resolved
@@ -31,16 +31,7 @@
 
 type Props = {
   data: Frame;
-<<<<<<< HEAD
   event: Event;
-  nextFrame: Frame;
-  prevFrame: Frame;
-  platform: PlatformType;
-  emptySourceNotation: boolean;
-  isOnlyFrame: boolean;
-  timesRepeated: number;
-=======
->>>>>>> b75f07a4
   registers: Record<string, string>;
   components: Array<SentryAppComponent>;
   nextFrame?: Frame;
