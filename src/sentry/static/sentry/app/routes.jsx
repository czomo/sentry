import React from 'react';
import {Redirect, Route, IndexRoute, IndexRedirect} from 'react-router';

import HookStore from './stores/hookStore';

import AccountAuthorizations from './views/accountAuthorizations';
import AccountLayout from './views/accountLayout';
import ApiApplications from './views/apiApplications';
import ApiApplicationDetails from './views/apiApplicationDetails';
import ApiLayout from './views/apiLayout';
import ApiNewToken from './views/apiNewToken';
import ApiTokens from './views/apiTokens';
import Admin from './views/admin';
import AdminBuffer from './views/adminBuffer';
import AdminOrganizations from './views/adminOrganizations';
import AdminOverview from './views/adminOverview';
import AdminProjects from './views/adminProjects';
import AdminSettings from './views/adminSettings';
import AdminUsers from './views/adminUsers';
import App from './views/app';
import GroupActivity from './views/groupActivity';
import GroupDetails from './views/groupDetails';
import GroupEventDetails from './views/groupEventDetails';
import GroupEvents from './views/groupEvents';
import GroupHashes from './views/groupHashes';
import GroupTags from './views/groupTags';
import GroupTagValues from './views/groupTagValues';
import GroupUserReports from './views/groupUserReports';
import GroupLocations from './views/groupLocations';
import MyIssuesAssignedToMe from './views/myIssues/assignedToMe';
import MyIssuesBookmarked from './views/myIssues/bookmarked';
import MyIssuesViewed from './views/myIssues/viewed';
import OrganizationAuditLog from './views/organizationAuditLog';
import OrganizationDashboard from './views/organizationDashboard';
import OrganizationDetails from './views/organizationDetails';
import OrganizationRateLimits from './views/organizationRateLimits';
import OrganizationRepositories from './views/organizationRepositories';
import OrganizationSettings from './views/organizationSettings';
import OrganizationStats from './views/organizationStats';
import OrganizationTeams from './views/organizationTeams';
import AllTeamsList from './views/organizationTeams/allTeamsList';
import ProjectAlertSettings from './views/projectAlertSettings';
import ProjectAlertRules from './views/projectAlertRules';
import ProjectChooser from './views/projectChooser';
import ProjectCspSettings from './views/projectCspSettings';
import ProjectDashboard from './views/projectDashboard';
import ProjectDetails from './views/projectDetails';
import ProjectEvents from './views/projectEvents';
import ProjectFilters from './views/projectFilters';
import ProjectGettingStarted from './views/projectInstall/gettingStarted';
import ProjectDocsContext from './views/projectInstall/docsContext';
import ProjectInstallOverview from './views/projectInstall/overview';
import ProjectInstallPlatform from './views/projectInstall/platform';
import ProjectReleases from './views/projectReleases';
import ProjectSavedSearches from './views/projectSavedSearches';
import ProjectDebugSymbols from './views/projectDebugSymbols';
import ProjectProcessingIssues from './views/projectProcessingIssues';
import ProjectSettings from './views/projectSettings';
import ProjectUserReports from './views/projectUserReports';
import ProjectUserReportSettings from './views/projectUserReportSettings';
import ReleaseAllEvents from './views/releaseAllEvents';
import ReleaseArtifacts from './views/releaseArtifacts';
import ReleaseCommits from './views/releases/releaseCommits';
import ReleaseDetails from './views/releaseDetails';
import ReleaseNewEvents from './views/releaseNewEvents';
import ReleaseOverview from './views/releases/releaseOverview';
import RouteNotFound from './views/routeNotFound';
import SharedGroupDetails from './views/sharedGroupDetails';
import Stream from './views/stream';
import TeamDetails from './views/teamDetails';
import TeamMembers from './views/teamMembers';
import TeamSettings from './views/teamSettings';

import SetCallsignsAction from './views/requiredAdminActions/setCallsigns';

import errorHandler from './utils/errorHandler';

function appendTrailingSlash(nextState, replaceState) {
  let lastChar = nextState.location.pathname.slice(-1);
  if (lastChar !== '/') {
    replaceState(nextState, nextState.location.pathname + '/');
  }
}

function routes() {
  let hooksRoutes = [];
  HookStore.get('routes').forEach((cb) => {
    hooksRoutes.push(cb());
  });

  let hooksAdminRoutes = [];
  HookStore.get('routes:admin').forEach((cb) => {
    hooksAdminRoutes.push(cb());
  });

  let hooksOrgRoutes = [];
  HookStore.get('routes:organization').forEach((cb) => {
    hooksOrgRoutes.push(cb());
  });

  return (
    <Route path="/" component={errorHandler(App)}>
      <Route path="/account/" component={errorHandler(AccountLayout)}>
        <Route path="authorizations/" component={errorHandler(AccountAuthorizations)} />
      </Route>

      <Route path="/api/" component={errorHandler(ApiLayout)}>
        <IndexRoute component={errorHandler(ApiTokens)} />
        <Route path="applications/" component={errorHandler(ApiApplications)} />
        <Route path="applications/:appId/" component={errorHandler(ApiApplicationDetails)} />
      </Route>

      <Route path="/api/new-token/" component={errorHandler(ApiNewToken)} />

      <Route path="/manage/" component={errorHandler(Admin)}>
        <IndexRoute component={errorHandler(AdminOverview)} />
        <Route path="buffer/" component={errorHandler(AdminBuffer)} />
        <Route path="organizations/" component={errorHandler(AdminOrganizations)} />
        <Route path="projects/" component={errorHandler(AdminProjects)} />
        <Route path="settings/" component={errorHandler(AdminSettings)} />
        <Route path="users/" component={errorHandler(AdminUsers)} />
        {hooksAdminRoutes}
      </Route>

      <Redirect from="/share/group/:shareId/" to="/share/issue/:shareId/" />
      <Route path="/share/issue/:shareId/" component={errorHandler(SharedGroupDetails)} />

      <Route path="/:orgId/" component={errorHandler(OrganizationDetails)}>
        <IndexRoute component={errorHandler(OrganizationDashboard)}/>

        <Route path="/organizations/:orgId/audit-log/" component={errorHandler(OrganizationAuditLog)} />
        <Route path="/organizations/:orgId/repos/" component={errorHandler(OrganizationRepositories)} />
        <Route path="/organizations/:orgId/settings/" component={errorHandler(OrganizationSettings)} />
        <Route path="/organizations/:orgId/teams/" component={errorHandler(OrganizationTeams)} />
        <Route path="/organizations/:orgId/teams/:teamId/" component={errorHandler(TeamDetails)}>
          <IndexRedirect to="settings/" />
          <Route path="settings/" component={errorHandler(TeamSettings)} />
          <Route path="members/" component={errorHandler(TeamMembers)} />
        </Route>

        <Route path="/organizations/:orgId/all-teams/" component={errorHandler(OrganizationTeams)}>
          <IndexRoute component={errorHandler(AllTeamsList)}/>
        </Route>
        <Route path="/organizations/:orgId/issues/assigned/" component={errorHandler(MyIssuesAssignedToMe)} />
        <Route path="/organizations/:orgId/issues/bookmarks/" component={errorHandler(MyIssuesBookmarked)} />
        <Route path="/organizations/:orgId/issues/history/" component={errorHandler(MyIssuesViewed)} />

        <Route path="/organizations/:orgId/projects/choose/" component={errorHandler(ProjectChooser)} />
        <Route path="/organizations/:orgId/rate-limits/" component={errorHandler(OrganizationRateLimits)} />
        <Route path="/organizations/:orgId/stats/" component={errorHandler(OrganizationStats)} />

        <Route path="/organizations/:orgId/actions/set-callsigns/" component={errorHandler(SetCallsignsAction)} />

        {hooksOrgRoutes}

        <Route path=":projectId/getting-started/" component={errorHandler(ProjectGettingStarted)}>
          <IndexRoute component={errorHandler(ProjectInstallOverview)}/>
          <Route path=":platform/" component={errorHandler(ProjectInstallPlatform)}/>
        </Route>
<<<<<<< HEAD
        <Redirect from="group/:groupId/" to="issues/:groupId/" />
        <Route path="issues/:groupId/" component={errorHandler(GroupDetails)}
               ignoreScrollBehavior>
          <IndexRoute component={errorHandler(GroupEventDetails)} />

          <Route path="activity/" component={errorHandler(GroupActivity)} />
          <Route path="events/:eventId/" component={errorHandler(GroupEventDetails)} />
          <Route path="events/" component={errorHandler(GroupEvents)} />
          <Route path="hashes/" component={errorHandler(GroupHashes)} />
          <Route path="tags/" component={errorHandler(GroupTags)} />
          <Route path="tags/:tagKey/" component={errorHandler(GroupTagValues)} />
          <Route path="geo/" component={errorHandler(GroupLocations)} />
          <Route path="feedback/" component={errorHandler(GroupUserReports)} />
=======

        <Route path=":projectId/" component={errorHandler(ProjectDetails)}>
          <IndexRoute component={errorHandler(Stream)} />
          <Route path="searches/:searchId/" component={errorHandler(Stream)} />
          <Route path="dashboard/" component={errorHandler(ProjectDashboard)} />
          <Route path="events/" component={errorHandler(ProjectEvents)} />
          <Route path="releases/" component={errorHandler(ProjectReleases)} />
          {/* TODO(jess): take this out when we release releases to everyone */}
          <Route name="releaseDetails" path="releases/:version/" component={errorHandler(ReleaseDetails)}
                 getIndexRoute={(partialNextState, cb) => {
                  let client = new this.api.Client();
                  let orgId = partialNextState.params.orgId;
                  client.request(`/organizations/${orgId}/`, {
                      method: 'GET',
                      success: (data, _, jqXHR) => {
                        if (new Set(data.features).has('release-commits')) {
                          cb(null, {component: errorHandler(ReleaseOverview)});
                        } else {
                          cb(null, {component: errorHandler(ReleaseNewEvents)});
                        }
                      }
                  });
                 }}>
            <Route path="new-events/" component={errorHandler(ReleaseNewEvents)} />
            <Route path="overview/" component={errorHandler(ReleaseOverview)} />
            <Route path="all-events/" component={errorHandler(ReleaseAllEvents)} />
            <Route path="artifacts/" component={errorHandler(ReleaseArtifacts)} />
            <Route path="commits/" component={errorHandler(ReleaseCommits)}/>
          </Route>
          <Route path="user-feedback/" component={errorHandler(ProjectUserReports)} />
          <Route path="settings/" component={errorHandler(ProjectSettings)}>
            <Route path="alerts/" component={errorHandler(ProjectAlertSettings)} />
            <Route path="alerts/rules/" component={errorHandler(ProjectAlertRules)} />
            <Route path="filters/" component={errorHandler(ProjectFilters)} />
            <Route path="saved-searches/" component={errorHandler(ProjectSavedSearches)} />
            <Route path="debug-symbols/" component={errorHandler(ProjectDebugSymbols)} />
            <Route path="processing-issues/" component={errorHandler(ProjectProcessingIssues)} />
            <Route path="user-feedback/" component={errorHandler(ProjectUserReportSettings)} />
            <Route path="csp/" component={errorHandler(ProjectCspSettings)} />
            <Route path="install/" component={errorHandler(ProjectDocsContext)}>
              <IndexRoute component={errorHandler(ProjectInstallOverview)}/>
              <Route path=":platform/" component={errorHandler(ProjectInstallPlatform)}/>
            </Route>
          </Route>
          <Redirect from="group/:groupId/" to="issues/:groupId/" />
          <Route path="issues/:groupId/" component={errorHandler(GroupDetails)}
                 ignoreScrollBehavior>
            <IndexRoute component={errorHandler(GroupEventDetails)} />

            <Route path="activity/" component={errorHandler(GroupActivity)} />
            <Route path="events/:eventId/" component={errorHandler(GroupEventDetails)} />
            <Route path="events/" component={errorHandler(GroupEvents)} />
            <Route path="hashes/" component={errorHandler(GroupHashes)} />
            <Route path="tags/" component={errorHandler(GroupTags)} />
            <Route path="tags/:tagKey/" component={errorHandler(GroupTagValues)} />
            <Route path="feedback/" component={errorHandler(GroupUserReports)} />
          </Route>
>>>>>>> 8233ed6a
        </Route>
      </Route>

      {hooksRoutes}

      <Route path="*" component={errorHandler(RouteNotFound)} onEnter={appendTrailingSlash}/>
    </Route>
  );
}

export default routes;<|MERGE_RESOLUTION|>--- conflicted
+++ resolved
@@ -157,21 +157,6 @@
           <IndexRoute component={errorHandler(ProjectInstallOverview)}/>
           <Route path=":platform/" component={errorHandler(ProjectInstallPlatform)}/>
         </Route>
-<<<<<<< HEAD
-        <Redirect from="group/:groupId/" to="issues/:groupId/" />
-        <Route path="issues/:groupId/" component={errorHandler(GroupDetails)}
-               ignoreScrollBehavior>
-          <IndexRoute component={errorHandler(GroupEventDetails)} />
-
-          <Route path="activity/" component={errorHandler(GroupActivity)} />
-          <Route path="events/:eventId/" component={errorHandler(GroupEventDetails)} />
-          <Route path="events/" component={errorHandler(GroupEvents)} />
-          <Route path="hashes/" component={errorHandler(GroupHashes)} />
-          <Route path="tags/" component={errorHandler(GroupTags)} />
-          <Route path="tags/:tagKey/" component={errorHandler(GroupTagValues)} />
-          <Route path="geo/" component={errorHandler(GroupLocations)} />
-          <Route path="feedback/" component={errorHandler(GroupUserReports)} />
-=======
 
         <Route path=":projectId/" component={errorHandler(ProjectDetails)}>
           <IndexRoute component={errorHandler(Stream)} />
@@ -228,8 +213,8 @@
             <Route path="tags/" component={errorHandler(GroupTags)} />
             <Route path="tags/:tagKey/" component={errorHandler(GroupTagValues)} />
             <Route path="feedback/" component={errorHandler(GroupUserReports)} />
+            <Route path="geo/" component={errorHandler(GroupLocations)} />
           </Route>
->>>>>>> 8233ed6a
         </Route>
       </Route>
 
