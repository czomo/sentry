import React from 'react';
import {Location} from 'history';
import {browserHistory} from 'react-router';
import styled from '@emotion/styled';

import {GlobalSelection, Organization} from 'app/types';
import EventView from 'app/utils/discover/eventView';
import {generateAggregateFields} from 'app/utils/discover/fields';
import DropdownControl, {DropdownItem} from 'app/components/dropdownControl';
import {t} from 'app/locale';
import Feature from 'app/components/acl/feature';
import {trackAnalyticsEvent} from 'app/utils/analytics';
import SearchBar from 'app/views/events/searchBar';
import space from 'app/styles/space';
import {stringifyQueryObject, tokenizeSearch} from 'app/utils/tokenizeSearch';
import {decodeScalar} from 'app/utils/queryString';
import withGlobalSelection from 'app/utils/withGlobalSelection';
import {ALL_ACCESS_PROJECTS} from 'app/constants/globalSelectionHeader';
import Alert from 'app/components/alert';
import {IconInfo} from 'app/icons';
import ExternalLink from 'app/components/links/externalLink';

import {getTransactionSearchQuery} from '../utils';
import {TrendChangeType, TrendView, TrendFunctionField} from './types';
import {
  TRENDS_FUNCTIONS,
<<<<<<< HEAD
  CONFIDENCE_LEVELS,
  getCurrentTrendFunction,
  getCurrentConfidenceLevel,
  getSelectedQueryKey,
=======
  getCurrentTrendFunction,
  getSelectedQueryKey,
  trendCursorNames,
>>>>>>> 44528676
} from './utils';
import ChangedTransactions from './changedTransactions';
import ChangedProjects from './changedProjects';
import {FilterViews} from '../landing';

type Props = {
  organization: Organization;
  location: Location;
  eventView: EventView;
  selection: GlobalSelection;
};

type State = {
  previousTrendFunction?: TrendFunctionField;
};

function hasMultipleProjects(selection: GlobalSelection) {
  const myProjectsSelected = selection.projects.length === 0;
  const allProjectsSelected = selection.projects[0] === ALL_ACCESS_PROJECTS;
  return myProjectsSelected || allProjectsSelected || selection.projects.length > 1;
}

class TrendsContent extends React.Component<Props, State> {
  state: State = {};

  handleSearch = (searchQuery: string) => {
    const {location} = this.props;

    const cursors = {};
    Object.values(trendCursorNames).forEach(cursor => (cursors[cursor] = undefined)); // Resets both cursors

    browserHistory.push({
      pathname: location.pathname,
      query: {
        ...location.query,
        ...cursors,
        query: String(searchQuery).trim() || undefined,
      },
    });
  };

  handleTrendFunctionChange = (field: string) => {
    const {organization, location} = this.props;

    const offsets = {};

    Object.values(TrendChangeType).forEach(trendChangeType => {
      const queryKey = getSelectedQueryKey(trendChangeType);
      offsets[queryKey] = undefined;
    });

    trackAnalyticsEvent({
      eventKey: 'performance_views.trends.change_function',
      eventName: 'Performance Views: Change Function',
      organization_id: parseInt(organization.id, 10),
      function_name: field,
    });

    this.setState({
      previousTrendFunction: getCurrentTrendFunction(location).field,
    });

    const cursors = {};
    Object.values(trendCursorNames).forEach(cursor => (cursors[cursor] = undefined)); // Resets both cursors

    browserHistory.push({
      pathname: location.pathname,
      query: {
        ...location.query,
        ...offsets,
        ...cursors,
        trendFunction: field,
      },
    });
  };

  handleConfidenceChange = (label: string) => {
    const {organization, location} = this.props;

    trackAnalyticsEvent({
      eventKey: 'performance_views.trends.change_confidence',
      eventName: 'Performance Views: Change confidence',
      organization_id: parseInt(organization.id, 10),
      confidence_level: label,
    });

    browserHistory.push({
      pathname: location.pathname,
      query: {
        ...location.query,
        confidenceLevel: label,
      },
    });
  };

  render() {
    const {organization, eventView, selection, location} = this.props;
    const {previousTrendFunction} = this.state;

    const trendView = eventView.clone() as TrendView;
    const fields = generateAggregateFields(organization, [
      {
        field: 'absolute_correlation()',
      },
    ]);
    const currentTrendFunction = getCurrentTrendFunction(location);
    const currentConfidenceLevel = getCurrentConfidenceLevel(location);
    const query = getTransactionSearchQuery(location);
    const showChangedProjects = hasMultipleProjects(selection);

    return (
      <Feature features={['trends']}>
        <DefaultTrends location={location} eventView={eventView}>
          <Alert type="info" icon={<IconInfo size="md" />}>
            {t(
              "Performance Trends is a new beta feature for organizations who have turned on Early Adopter in their account settings. We'd love to hear any feedback you have at"
            )}{' '}
            <ExternalLink href="mailto:performance-feedback@sentry.io">
              performance-feedback@sentry.io
            </ExternalLink>
          </Alert>
          <StyledSearchContainer>
            <StyledSearchBar
              organization={organization}
              projectIds={trendView.project}
              query={query}
              fields={fields}
              onSearch={this.handleSearch}
            />
            <TrendsDropdown>
              <DropdownControl
                buttonProps={{prefix: t('Confidence')}}
                label={currentConfidenceLevel.label}
              >
                {CONFIDENCE_LEVELS.map(({label}) => (
                  <DropdownItem
                    key={label}
                    onSelect={this.handleConfidenceChange}
                    eventKey={label}
                    data-test-id={label}
                    isActive={label === currentConfidenceLevel.label}
                  >
                    {label}
                  </DropdownItem>
                ))}
              </DropdownControl>
            </TrendsDropdown>
            <TrendsDropdown>
              <DropdownControl
                buttonProps={{prefix: t('Display')}}
                label={currentTrendFunction.label}
              >
                {TRENDS_FUNCTIONS.map(({label, field}) => (
                  <DropdownItem
                    key={field}
                    onSelect={this.handleTrendFunctionChange}
                    eventKey={field}
                    data-test-id={field}
                    isActive={field === currentTrendFunction.field}
                  >
                    {label}
                  </DropdownItem>
                ))}
              </DropdownControl>
            </TrendsDropdown>
          </StyledSearchContainer>
          <TrendsLayoutContainer>
            {showChangedProjects && (
              <ChangedProjects
                trendChangeType={TrendChangeType.IMPROVED}
                previousTrendFunction={previousTrendFunction}
                trendView={trendView}
                location={location}
              />
            )}
            {showChangedProjects && (
              <ChangedProjects
                trendChangeType={TrendChangeType.REGRESSION}
                previousTrendFunction={previousTrendFunction}
                trendView={trendView}
                location={location}
              />
            )}
            <ChangedTransactions
              trendChangeType={TrendChangeType.IMPROVED}
              previousTrendFunction={previousTrendFunction}
              trendView={trendView}
              location={location}
            />
            <ChangedTransactions
              trendChangeType={TrendChangeType.REGRESSION}
              previousTrendFunction={previousTrendFunction}
              trendView={trendView}
              location={location}
            />
          </TrendsLayoutContainer>
        </DefaultTrends>
      </Feature>
    );
  }
}

type DefaultTrendsProps = {
  children: React.ReactNode[];
  location: Location;
  eventView: EventView;
};

class DefaultTrends extends React.Component<DefaultTrendsProps> {
  hasPushedDefaults = false;

  render() {
    const {children, location, eventView} = this.props;

    const queryString = decodeScalar(location.query.query);
    const conditions = tokenizeSearch(queryString || '');

    if (queryString || this.hasPushedDefaults) {
      return <React.Fragment>{children}</React.Fragment>;
    } else {
      conditions.setTagValues('epm()', ['>0.01']);
      conditions.setTagValues('transaction.duration', ['>0', '<60min']);
    }

    const query = stringifyQueryObject(conditions);
    eventView.query = query;

    browserHistory.push({
      pathname: location.pathname,
      query: {
        ...location.query,
        cursor: undefined,
        query: String(query).trim() || undefined,
        view: FilterViews.TRENDS,
      },
    });
    this.hasPushedDefaults = true;
    return null;
  }
}

const StyledSearchBar = styled(SearchBar)`
  flex-grow: 1;
  margin-bottom: ${space(2)};
`;

const TrendsDropdown = styled('div')`
  margin-left: ${space(1)};
  flex-grow: 0;
`;

const StyledSearchContainer = styled('div')`
  display: flex;
`;

const TrendsLayoutContainer = styled('div')`
  display: grid;
  grid-gap: ${space(2)};

  @media (min-width: ${p => p.theme.breakpoints[1]}) {
    grid-template-columns: repeat(2, minmax(0, 1fr));
    align-items: stretch;
  }
`;

export default withGlobalSelection(TrendsContent);<|MERGE_RESOLUTION|>--- conflicted
+++ resolved
@@ -24,16 +24,11 @@
 import {TrendChangeType, TrendView, TrendFunctionField} from './types';
 import {
   TRENDS_FUNCTIONS,
-<<<<<<< HEAD
   CONFIDENCE_LEVELS,
   getCurrentTrendFunction,
   getCurrentConfidenceLevel,
   getSelectedQueryKey,
-=======
-  getCurrentTrendFunction,
-  getSelectedQueryKey,
   trendCursorNames,
->>>>>>> 44528676
 } from './utils';
 import ChangedTransactions from './changedTransactions';
 import ChangedProjects from './changedProjects';
