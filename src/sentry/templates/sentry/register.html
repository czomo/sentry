--- conflicted
+++ resolved
@@ -5,7 +5,6 @@
 
 {% block title %}{% trans "Register" %} | {{ block.super }}{% endblock %}
 
-<<<<<<< HEAD
 {% block content %}
     <section class="body">
         {{ form|as_crispy_errors }}
@@ -29,46 +28,6 @@
                     </fieldset>
                 </form>
             </div>
-            {% if AUTH_PROVIDERS and SOCIAL_AUTH_CREATE_USERS %}
-                <div class="col-xs-6">
-                    <h2>{% trans "Register using another service" %}</h2>
-
-                    {% url 'sentry-account-settings-identities' as identities_link %}
-                    <p>{% blocktrans with identities_link as link %}If you already have an account, you can associate a social identity in the
-                        <a href="{{ link }}">identities</a> page in your account settings (after you login).{% endblocktrans %}</p>
-                    <br>
-                    <ul class="auth-options">
-                        {% for engine in AUTH_PROVIDERS %}
-                            <li><a href="{% url 'socialauth_begin' engine %}"class="btn btn-default auth-btn auth-{{ engine }}"><span class="auth-icon"></span>{{ engine|title }}</a></li>
-                        {% endfor %}
-                    </ul>
-=======
-{% block wrapperclass %}windowed-small{% endblock %}
-
-{% block footer %}{% endblock %}
-
-{% block main %}
-    <section class="body">
-        {{ form|as_crispy_errors }}
-
-        <form class="form-stacked" action="" method="post">
-            <fieldset>
-                <legend style="border: 0">{% trans "Create a new account" %}</legend>
-            </fieldset>
-
-            {% csrf_token %}
-            {{ form|as_crispy_errors }}
-            {% for field in form %}
-                {{ field|as_crispy_field }}
-            {% endfor %}
-
-            <fieldset class="form-actions">
-                <div class="pull-right" style="margin-top: 5px;">
-                    <a href="{% url 'sentry-login' %}">{% trans "Already have an account?" %}</a>
->>>>>>> 02c84012
-                </div>
-                <button type="submit" class="btn btn-primary">{% trans "Register" %}</button>
-            </fieldset>
-        </form>
+        </div>
     </section>
 {% endblock %}