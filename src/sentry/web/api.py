"""
sentry.web.views
~~~~~~~~~~~~~~~~

:copyright: (c) 2010-2014 by the Sentry Team, see AUTHORS for more details.
:license: BSD, see LICENSE for more details.
"""
from __future__ import absolute_import, print_function

import logging
import six

from datetime import timedelta
from django.contrib import messages
from django.contrib.auth.models import AnonymousUser
from django.core.cache import cache
from django.core.urlresolvers import reverse
from django.db import connections
from django.db.models import Sum, Q
from django.http import (
    HttpResponse, HttpResponseBadRequest,
    HttpResponseForbidden, HttpResponseRedirect,
)
from django.utils import timezone
from django.utils.http import urlquote
from django.utils.translation import ugettext as _
from django.views.decorators.cache import never_cache, cache_control
from django.views.decorators.csrf import csrf_exempt
from django.views.generic.base import View as BaseView
from functools import wraps
from raven.contrib.django.models import client as Raven

from sentry import app
from sentry.api.base import LINK_HEADER
from sentry.app import tsdb
<<<<<<< HEAD
from sentry.constants import MEMBER_USER
=======
from sentry.constants import MEMBER_USER, EVENTS_PER_PAGE
>>>>>>> ec8e801d
from sentry.coreapi import (
    project_from_auth_vars, decode_and_decompress_data,
    safely_load_json_string, validate_data, insert_data_to_database, APIError,
    APIForbidden, APIRateLimited, extract_auth_vars, ensure_has_ip,
    decompress_deflate, decompress_gzip)
from sentry.exceptions import InvalidData, InvalidOrigin, InvalidRequest
from sentry.event_manager import EventManager
from sentry.models import (
<<<<<<< HEAD
    Group, GroupStatus, GroupTagValue, Project, TagValue, Activity, User)
=======
    Group, GroupBookmark, GroupStatus, GroupTagValue, Project, TagValue,
    Activity, User
)
>>>>>>> ec8e801d
from sentry.signals import event_received
from sentry.plugins import plugins
from sentry.quotas.base import RateLimit
from sentry.utils import json
from sentry.utils.data_scrubber import SensitiveDataFilter
from sentry.utils.db import get_db_engine
from sentry.utils.javascript import to_json
from sentry.utils.http import is_valid_origin, get_origins, is_same_domain
from sentry.utils.safe import safe_execute
from sentry.web.decorators import has_access
from sentry.web.helpers import render_to_response

error_logger = logging.getLogger('sentry.errors')
logger = logging.getLogger('sentry.api')

# Transparent 1x1 gif
# See http://probablyprogramming.com/2009/03/15/the-tiniest-gif-ever
PIXEL = 'R0lGODlhAQABAAD/ACwAAAAAAQABAAACADs='.decode('base64')

PROTOCOL_VERSIONS = frozenset(('2.0', '3', '4', '5'))


def api(func):
    @wraps(func)
    def wrapped(request, *args, **kwargs):
        data = func(request, *args, **kwargs)
        if request.is_ajax():
            response = HttpResponse(data)
            response['Content-Type'] = 'application/json'
        else:
            ref = request.META.get('HTTP_REFERER')
            if ref is None or not is_same_domain(ref, request.build_absolute_uri()):
                ref = reverse('sentry')
            return HttpResponseRedirect(ref)
        return response
    return wrapped


class Auth(object):
    def __init__(self, auth_vars, is_public=False):
        self.client = auth_vars.get('sentry_client')
        self.version = int(float(auth_vars.get('sentry_version')))
        self.secret_key = auth_vars.get('sentry_secret')
        self.public_key = auth_vars.get('sentry_key')
        self.is_public = is_public


class APIView(BaseView):
    def _get_project_from_id(self, project_id):
        if project_id:
            if project_id.isdigit():
                lookup_kwargs = {'id': int(project_id)}
            else:
                lookup_kwargs = {'slug': project_id}

            try:
                return Project.objects.get_from_cache(**lookup_kwargs)
            except Project.DoesNotExist:
                raise APIError('Invalid project_id: %r' % project_id)
        return None

    def _parse_header(self, request, project):
        try:
            auth_vars = extract_auth_vars(request)
        except (IndexError, ValueError):
            raise APIError('Invalid auth header')

        if not auth_vars:
            raise APIError('Client/server version mismatch: Unsupported client')

        server_version = auth_vars.get('sentry_version', '1.0')
        client = auth_vars.get('sentry_client', request.META.get('HTTP_USER_AGENT'))

        Raven.tags_context({'client': client})
        Raven.tags_context({'protocol': server_version})

        if server_version not in PROTOCOL_VERSIONS:
            raise APIError('Client/server version mismatch: Unsupported protocol version (%s)' % server_version)

        if not client:
            raise APIError('Client request error: Missing client version identifier')

        return auth_vars

    @csrf_exempt
    @never_cache
    def dispatch(self, request, project_id=None, *args, **kwargs):
        try:
            origin = self.get_request_origin(request)

            response = self._dispatch(request, project_id=project_id, *args, **kwargs)
        except InvalidRequest as e:
            response = HttpResponseBadRequest(str(e), content_type='text/plain')
        except Exception:
            response = HttpResponse(status=500)

        if response.status_code != 200:
            # Set X-Sentry-Error as in many cases it is easier to inspect the headers
            response['X-Sentry-Error'] = response.content[:200]  # safety net on content length

            if response.status_code == 500:
                log = logger.error
                exc_info = True
            else:
                log = logger.info
                exc_info = None

            log('status=%s project_id=%s user_id=%s ip=%s agent=%s %s', response.status_code, project_id,
                request.user.is_authenticated() and request.user.id or None,
                request.META['REMOTE_ADDR'], request.META.get('HTTP_USER_AGENT'),
                response['X-Sentry-Error'], extra={
                    'request': request,
                }, exc_info=exc_info)

            if origin:
                # We allow all origins on errors
                response['Access-Control-Allow-Origin'] = '*'

        if origin:
            response['Access-Control-Allow-Headers'] = 'X-Sentry-Auth, X-Requested-With, Origin, Accept, Content-Type, ' \
                'Authentication'
            response['Access-Control-Allow-Methods'] = ', '.join(self._allowed_methods())

        return response

    def get_request_origin(self, request):
        """
        Returns either the Origin or Referer value from the request headers.
        """
        return request.META.get('HTTP_ORIGIN', request.META.get('HTTP_REFERER'))

    def _dispatch(self, request, project_id=None, *args, **kwargs):
        request.user = AnonymousUser()

        try:
            project = self._get_project_from_id(project_id)
        except APIError as e:
            raise InvalidRequest(str(e))

        if project:
            Raven.tags_context({'project': project.id})

        origin = self.get_request_origin(request)
        if origin is not None:
            # This check is specific for clients who need CORS support
            if not project:
                raise InvalidRequest('Your client must be upgraded for CORS support.')
            if not is_valid_origin(origin, project):
                raise InvalidOrigin(origin)

        # XXX: It seems that the OPTIONS call does not always include custom headers
        if request.method == 'OPTIONS':
            response = self.options(request, project)
        else:
            try:
                auth_vars = self._parse_header(request, project)
            except APIError as e:
                raise InvalidRequest(str(e))

            try:
                project_, user = project_from_auth_vars(auth_vars)
            except APIError as error:
                return HttpResponse(six.text_type(error.msg), status=error.http_status)
            else:
                if user:
                    request.user = user

            # Legacy API was /api/store/ and the project ID was only available elsewhere
            if not project:
                if not project_:
                    raise InvalidRequest('Unable to identify project')
                project = project_
            elif project_ != project:
                raise InvalidRequest('Project ID mismatch')
            else:
                Raven.tags_context({'project': project.id})

            auth = Auth(auth_vars, is_public=bool(origin))

            if auth.version >= 3:
                if request.method == 'GET':
                    # GET only requires an Origin/Referer check
                    # If an Origin isn't passed, it's possible that the project allows no origin,
                    # so we need to explicitly check for that here. If Origin is not None,
                    # it can be safely assumed that it was checked previously and it's ok.
                    if origin is None and not is_valid_origin(origin, project):
                        # Special case an error message for a None origin when None wasn't allowed
                        raise InvalidRequest('Missing required Origin or Referer header')
                else:
                    # Version 3 enforces secret key for server side requests
                    if not auth.secret_key:
                        raise InvalidRequest('Missing required attribute in authentication header: sentry_secret')

            try:
                response = super(APIView, self).dispatch(request, project=project, auth=auth, **kwargs)

            except APIError as error:
                response = HttpResponse(six.text_type(error.msg), content_type='text/plain', status=error.http_status)
                if isinstance(error, APIRateLimited) and error.retry_after is not None:
                    response['Retry-After'] = str(error.retry_after)

        if origin:
            response['Access-Control-Allow-Origin'] = origin

        return response

    # XXX: backported from Django 1.5
    def _allowed_methods(self):
        return [m.upper() for m in self.http_method_names if hasattr(self, m)]

    def options(self, request, *args, **kwargs):
        response = HttpResponse()
        response['Allow'] = ', '.join(self._allowed_methods())
        response['Content-Length'] = '0'
        return response


class StoreView(APIView):
    """
    The primary endpoint for storing new events.

    This will validate the client's authentication and data, and if
    successful pass on the payload to the internal database handler.

    Authentication works in three flavors:

    1. Explicit signed requests

       These are implemented using the documented signed request protocol, and
       require an authentication header which is signed using with the project
       member's secret key.

    2. CORS Secured Requests

       Generally used for communications with client-side platforms (such as
       JavaScript in the browser), they require a standard header, excluding
       the signature and timestamp requirements, and must be listed in the
       origins for the given project (or the global origins).

    3. Implicit trusted requests

       Used by the Sentry core, they are only available from same-domain requests
       and do not require any authentication information. They only require that
       the user be authenticated, and a project_id be sent in the GET variables.

    """
    def post(self, request, project, auth, **kwargs):
        data = request.body
        response_or_event_id = self.process(request, project, auth, data, **kwargs)
        if isinstance(response_or_event_id, HttpResponse):
            return response_or_event_id
        return HttpResponse(json.dumps({
            'id': response_or_event_id,
        }), content_type='application/json')

    def get(self, request, project, auth, **kwargs):
        data = request.GET.get('sentry_data', '')
        response_or_event_id = self.process(request, project, auth, data, **kwargs)

        # Return a simple 1x1 gif for browser so they don't throw a warning
        response = HttpResponse(PIXEL, 'image/gif')
        if not isinstance(response_or_event_id, HttpResponse):
            response['X-Sentry-ID'] = response_or_event_id
        return response

    def process(self, request, project, auth, data, **kwargs):
        event_received.send_robust(ip=request.META['REMOTE_ADDR'], sender=type(self))

        # TODO: improve this API (e.g. make RateLimit act on __ne__)
        rate_limit = safe_execute(app.quotas.is_rate_limited, project=project)
        if isinstance(rate_limit, bool):
            rate_limit = RateLimit(is_limited=rate_limit, retry_after=None)

        if rate_limit is not None and rate_limit.is_limited:
            app.tsdb.incr_multi([
                (app.tsdb.models.project_total_received, project.id),
                (app.tsdb.models.project_total_rejected, project.id),
                (app.tsdb.models.organization_total_received, project.organization_id),
                (app.tsdb.models.organization_total_rejected, project.organization_id),
            ])
            raise APIRateLimited(rate_limit.retry_after)
        else:
            app.tsdb.incr_multi([
                (app.tsdb.models.project_total_received, project.id),
                (app.tsdb.models.organization_total_received, project.organization_id),
            ])

        result = plugins.first('has_perm', request.user, 'create_event', project)
        if result is False:
            raise APIForbidden('Creation of this event was blocked')

        content_encoding = request.META.get('HTTP_CONTENT_ENCODING', '')

        if content_encoding == 'gzip':
            data = decompress_gzip(data)
        elif content_encoding == 'deflate':
            data = decompress_deflate(data)
        elif not data.startswith('{'):
            data = decode_and_decompress_data(data)
        data = safely_load_json_string(data)

        try:
            # mutates data
            validate_data(project, data, auth.client)
        except InvalidData as e:
            raise APIError(u'Invalid data: %s (%s)' % (six.text_type(e), type(e)))

        # mutates data
        manager = EventManager(data, version=auth.version)
        data = manager.normalize()

        # insert IP address if not available
        if auth.is_public:
            ensure_has_ip(data, request.META['REMOTE_ADDR'])

        event_id = data['event_id']

        # TODO(dcramer): ideally we'd only validate this if the event_id was
        # supplied by the user
        cache_key = 'ev:%s:%s' % (project.id, event_id,)

        if cache.get(cache_key) is not None:
            logger.warning('Discarded recent duplicate event from project %s/%s (id=%s)', project.organization.slug, project.slug, event_id)
            raise InvalidRequest('An event with the same ID already exists.')

        if project.get_option('sentry:scrub_data', True):
            # We filter data immediately before it ever gets into the queue
            inst = SensitiveDataFilter()
            inst.apply(data)

        # mutates data (strips a lot of context if not queued)
        insert_data_to_database(data)

        cache.set(cache_key, '', 60 * 5)

        logger.debug('New event from project %s/%s (id=%s)', project.organization.slug, project.slug, event_id)

        return event_id


@csrf_exempt
<<<<<<< HEAD
=======
@has_access
@never_cache
def poll(request, organization, project):
    offset = 0
    limit = EVENTS_PER_PAGE

    group_result = _get_group_list(
        request=request,
        project=project,
    )

    event_list = group_result['event_list']
    event_list = list(event_list[offset:limit])

    data = to_json(event_list, request)

    links = [
        ('previous', str(group_result['prev_cursor'])),
        ('next', str(group_result['next_cursor'])),
    ]

    querystring = u'&'.join(
        u'{0}={1}'.format(urlquote(k), urlquote(v))
        for k, v in request.GET.iteritems()
        if k != 'cursor'
    )
    base_url = request.build_absolute_uri(request.path)
    if querystring:
        base_url = '{0}?{1}'.format(base_url, querystring)
    else:
        base_url = base_url + '?'

    link_values = []
    for name, cursor in links:
        link_values.append(LINK_HEADER.format(
            uri=base_url,
            cursor=cursor,
            name=name,
        ))

    headers = {}
    if link_values:
        headers['Link'] = ', '.join(link_values)

    response = HttpResponse(data)
    response['Content-Type'] = 'application/json'
    if link_values:
        response['Link'] = ', '.join(link_values)
    return response


@csrf_exempt
@has_access(MEMBER_USER)
@never_cache
@api
def resolve(request, organization, project):
    gid = request.REQUEST.get('gid')
    if not gid:
        return HttpResponseForbidden()

    try:
        group = Group.objects.get(pk=gid)
    except Group.DoesNotExist:
        return HttpResponseForbidden()

    now = timezone.now()

    happened = Group.objects.filter(
        pk=group.pk,
    ).exclude(status=GroupStatus.RESOLVED).update(
        status=GroupStatus.RESOLVED,
        resolved_at=now,
    )
    group.status = GroupStatus.RESOLVED
    group.resolved_at = now

    if happened:
        Activity.objects.create(
            project=project,
            group=group,
            type=Activity.SET_RESOLVED,
            user=request.user,
        )

    return to_json(group, request)


@csrf_exempt
>>>>>>> ec8e801d
@has_access(MEMBER_USER)
@never_cache
@api
def make_group_public(request, organization, project, group_id):
    try:
        group = Group.objects.get(pk=group_id)
    except Group.DoesNotExist:
        return HttpResponseForbidden()

    happened = group.update(is_public=True)

    if happened:
        Activity.objects.create(
            project=project,
            group=group,
            type=Activity.SET_PUBLIC,
            user=request.user,
        )

    return to_json(group, request)


@csrf_exempt
@has_access(MEMBER_USER)
@never_cache
@api
def make_group_private(request, organization, project, group_id):
    try:
        group = Group.objects.get(pk=group_id)
    except Group.DoesNotExist:
        return HttpResponseForbidden()

    happened = group.update(is_public=False)

    if happened:
        Activity.objects.create(
            project=project,
            group=group,
            type=Activity.SET_PRIVATE,
            user=request.user,
        )

    return to_json(group, request)


@csrf_exempt
@has_access(MEMBER_USER)
@never_cache
@api
def resolve_group(request, organization, project, group_id):
    try:
        group = Group.objects.get(pk=group_id)
    except Group.DoesNotExist:
        return HttpResponseForbidden()

    happened = group.update(
        status=GroupStatus.RESOLVED,
        resolved_at=timezone.now(),
    )
    if happened:
        Activity.objects.create(
            project=project,
            group=group,
            type=Activity.SET_RESOLVED,
            user=request.user,
        )

    return to_json(group, request)


@csrf_exempt
@has_access(MEMBER_USER)
@never_cache
@api
def mute_group(request, organization, project, group_id):
    try:
        group = Group.objects.get(pk=group_id)
    except Group.DoesNotExist:
        return HttpResponseForbidden()

    happened = group.update(
        status=GroupStatus.MUTED,
        resolved_at=timezone.now(),
    )
    if happened:
        Activity.objects.create(
            project=project,
            group=group,
            type=Activity.SET_MUTED,
            user=request.user,
        )

    return to_json(group, request)


@csrf_exempt
@has_access(MEMBER_USER)
@never_cache
@api
def unresolve_group(request, organization, project, group_id):
    try:
        group = Group.objects.get(pk=group_id)
    except Group.DoesNotExist:
        return HttpResponseForbidden()

    happened = group.update(
        status=GroupStatus.UNRESOLVED,
        active_at=timezone.now(),
    )
    if happened:
        Activity.objects.create(
            project=project,
            group=group,
            type=Activity.SET_UNRESOLVED,
            user=request.user,
        )

    return to_json(group, request)


@csrf_exempt
@has_access(MEMBER_USER)
@never_cache
def remove_group(request, organization, project, group_id):
    from sentry.tasks.deletion import delete_group

    try:
        group = Group.objects.get(pk=group_id)
    except Group.DoesNotExist:
        return HttpResponseForbidden()

    delete_group.delay(object_id=group.id)

    if request.is_ajax():
        response = HttpResponse('{}')
        response['Content-Type'] = 'application/json'
    else:
        messages.add_message(request, messages.SUCCESS,
            _('Deletion has been queued and should occur shortly.'))
        response = HttpResponseRedirect(reverse('sentry-stream', args=[organization.slug, project.slug]))
    return response


@csrf_exempt
@has_access(MEMBER_USER)
@never_cache
@api
def get_group_tags(request, organization, project, group_id, tag_name):
    # XXX(dcramer): Consider this API deprecated as soon as it was implemented
    cutoff = timezone.now() - timedelta(days=7)

    engine = get_db_engine('default')
    if 'postgres' in engine:
        # This doesnt guarantee percentage is accurate, but it does ensure
        # that the query has a maximum cost
        cursor = connections['default'].cursor()
        cursor.execute("""
            SELECT SUM(t)
            FROM (
                SELECT times_seen as t
                FROM sentry_messagefiltervalue
                WHERE group_id = %s
                AND key = %s
                AND last_seen > NOW() - INTERVAL '7 days'
                LIMIT 10000
            ) as a
        """, [group_id, tag_name])
        total = cursor.fetchone()[0] or 0
    else:
        total = GroupTagValue.objects.filter(
            group=group_id,
            key=tag_name,
            last_seen__gte=cutoff,
        ).aggregate(t=Sum('times_seen'))['t'] or 0

    unique_tags = GroupTagValue.objects.filter(
        group=group_id,
        key=tag_name,
        last_seen__gte=cutoff,
    ).values_list('value', 'times_seen').order_by('-times_seen')[:10]

    return json.dumps({
        'name': tag_name,
        'values': list(unique_tags),
        'total': total,
    })


<<<<<<< HEAD
=======
@csrf_exempt
@has_access
@never_cache
@api
def bookmark(request, organization, project):
    gid = request.REQUEST.get('gid')
    if not gid:
        return HttpResponseForbidden()

    if not request.user.is_authenticated():
        return HttpResponseForbidden()

    try:
        group = Group.objects.get(pk=gid)
    except Group.DoesNotExist:
        return HttpResponseForbidden()

    gb, created = GroupBookmark.objects.get_or_create(
        project=group.project,
        user=request.user,
        group=group,
    )
    if not created:
        gb.delete()

    return to_json(group, request)


@csrf_exempt
@has_access(MEMBER_USER)
@never_cache
def clear(request, organization, project):
    queryset = Group.objects.filter(
        project=project,
        status=GroupStatus.UNRESOLVED,
    )
    rows_affected = queryset.update(status=GroupStatus.RESOLVED)
    if rows_affected > 1000:
        logger.warning(
            'Large resolve on %s of %s rows', project.slug, rows_affected)

    if rows_affected:
        Activity.objects.create(
            project=project,
            type=Activity.SET_RESOLVED,
            user=request.user,
        )

    data = []
    response = HttpResponse(json.dumps(data))
    response['Content-Type'] = 'application/json'
    return response


>>>>>>> ec8e801d
@never_cache
@csrf_exempt
@has_access
def get_group_trends(request, organization, team):
    minutes = int(request.REQUEST.get('minutes', 15))
    limit = min(100, int(request.REQUEST.get('limit', 10)))

    project_list = Project.objects.get_for_user(team=team, user=request.user)

    project_dict = dict((p.id, p) for p in project_list)

    base_qs = Group.objects.filter(
        project__in=project_list,
        status=0,
    )

    cutoff = timedelta(minutes=minutes)
    cutoff_dt = timezone.now() - cutoff

    group_list = list(base_qs.filter(
        status=GroupStatus.UNRESOLVED,
        last_seen__gte=cutoff_dt
    ).extra(select={'sort_value': 'score'}).order_by('-score')[:limit])

    for group in group_list:
        group._project_cache = project_dict.get(group.project_id)

    data = to_json(group_list, request)

    response = HttpResponse(data)
    response['Content-Type'] = 'application/json'

    return response


@never_cache
@csrf_exempt
@has_access
def get_new_groups(request, organization, team):
    minutes = int(request.REQUEST.get('minutes', 15))
    limit = min(100, int(request.REQUEST.get('limit', 10)))

    project_list = Project.objects.get_for_user(team=team, user=request.user)

    project_dict = dict((p.id, p) for p in project_list)

    cutoff = timedelta(minutes=minutes)
    cutoff_dt = timezone.now() - cutoff

    group_list = list(Group.objects.filter(
        project__in=project_dict.keys(),
        status=GroupStatus.UNRESOLVED,
        active_at__gte=cutoff_dt,
    ).extra(select={'sort_value': 'score'}).order_by('-score', '-first_seen')[:limit])

    for group in group_list:
        group._project_cache = project_dict.get(group.project_id)

    data = to_json(group_list, request)

    response = HttpResponse(data)
    response['Content-Type'] = 'application/json'

    return response


@never_cache
@csrf_exempt
@has_access
def get_resolved_groups(request, organization, team):
    minutes = int(request.REQUEST.get('minutes', 15))
    limit = min(100, int(request.REQUEST.get('limit', 10)))

    project_list = Project.objects.get_for_user(team=team, user=request.user)

    project_dict = dict((p.id, p) for p in project_list)

    cutoff = timedelta(minutes=minutes)
    cutoff_dt = timezone.now() - cutoff

    group_list = list(Group.objects.filter(
        project__in=project_list,
        status=GroupStatus.RESOLVED,
        resolved_at__gte=cutoff_dt,
    ).order_by('-score')[:limit])

    for group in group_list:
        group._project_cache = project_dict.get(group.project_id)

    data = to_json(group_list, request)

    response = HttpResponse(json.dumps(data))
    response['Content-Type'] = 'application/json'

    return response


@never_cache
@csrf_exempt
@has_access
def get_stats(request, organization, team=None, project=None):
    minutes = int(request.REQUEST.get('minutes', 15))

    if not team and project:
        project_list = [project]
    elif team:
        project_list = Project.objects.get_for_user(team=team, user=request.user)
    else:
        return HttpResponse(status=400)

    cutoff = timedelta(minutes=minutes)

    end = timezone.now()
    start = end - cutoff

    # TODO(dcramer): this is used in an unreleased feature. reimplement it using
    # new API and tsdb
    results = tsdb.get_range(
        model=tsdb.models.project,
        keys=[p.id for p in project_list],
        start=start,
        end=end,
    )
    num_events = 0
    for project, points in results.iteritems():
        num_events += sum(p[1] for p in points)

    # XXX: This is too slow if large amounts of groups are resolved
    # TODO(dcramer); move this into tsdb
    num_resolved = Group.objects.filter(
        project__in=project_list,
        status=GroupStatus.RESOLVED,
        resolved_at__gte=start,
    ).aggregate(t=Sum('times_seen'))['t'] or 0

    data = {
        'events': num_events,
        'resolved': num_resolved,
    }

    response = HttpResponse(json.dumps(data))
    response['Content-Type'] = 'application/json'

    return response


@never_cache
@csrf_exempt
@has_access
def search_tags(request, organization, project):
    limit = min(100, int(request.GET.get('limit', 10)))
    name = request.GET['name']
    query = request.GET['query']

    results = list(TagValue.objects.filter(
        project=project,
        key=name,
        value__icontains=query,
    ).values_list('value', flat=True).order_by('value')[:limit])

    response = HttpResponse(json.dumps({
        'results': results,
        'query': query,
    }))
    response['Content-Type'] = 'application/json'

    return response


@never_cache
@csrf_exempt
@has_access
def search_users(request, organization):
    limit = min(100, int(request.GET.get('limit', 10)))
    query = request.GET['query']

    results = list(User.objects.filter(
        Q(email__istartswith=query) | Q(first_name__istartswith=query) | Q(username__istartswith=query),
    ).filter(
        sentry_orgmember_set__organization=organization,
    ).distinct().order_by('first_name', 'email').values('id', 'username', 'first_name', 'email')[:limit])

    response = HttpResponse(json.dumps({
        'results': results,
        'query': query,
    }))
    response['Content-Type'] = 'application/json'

    return response


@never_cache
@csrf_exempt
@has_access
def search_projects(request, organization):
    limit = min(100, int(request.GET.get('limit', 10)))
    query = request.GET['query']

    results = list(Project.objects.filter(
        Q(name__istartswith=query) | Q(slug__istartswith=query),
        organization=organization,
    ).distinct().order_by('name', 'slug').values('id', 'name', 'slug')[:limit])

    response = HttpResponse(json.dumps({
        'results': results,
        'query': query,
    }))
    response['Content-Type'] = 'application/json'

    return response


@cache_control(max_age=3600, public=True)
def crossdomain_xml_index(request):
    response = render_to_response('sentry/crossdomain_index.xml')
    response['Content-Type'] = 'application/xml'
    return response


@cache_control(max_age=60)
def crossdomain_xml(request, project_id):
    if project_id.isdigit():
        lookup = {'id': project_id}
    else:
        lookup = {'slug': project_id}
    try:
        project = Project.objects.get_from_cache(**lookup)
    except Project.DoesNotExist:
        return HttpResponse(status=404)

    origin_list = get_origins(project)
    if origin_list == '*':
        origin_list = [origin_list]

    response = render_to_response('sentry/crossdomain.xml', {
        'origin_list': origin_list
    })
    response['Content-Type'] = 'application/xml'

    return response<|MERGE_RESOLUTION|>--- conflicted
+++ resolved
@@ -22,7 +22,6 @@
     HttpResponseForbidden, HttpResponseRedirect,
 )
 from django.utils import timezone
-from django.utils.http import urlquote
 from django.utils.translation import ugettext as _
 from django.views.decorators.cache import never_cache, cache_control
 from django.views.decorators.csrf import csrf_exempt
@@ -31,13 +30,8 @@
 from raven.contrib.django.models import client as Raven
 
 from sentry import app
-from sentry.api.base import LINK_HEADER
 from sentry.app import tsdb
-<<<<<<< HEAD
 from sentry.constants import MEMBER_USER
-=======
-from sentry.constants import MEMBER_USER, EVENTS_PER_PAGE
->>>>>>> ec8e801d
 from sentry.coreapi import (
     project_from_auth_vars, decode_and_decompress_data,
     safely_load_json_string, validate_data, insert_data_to_database, APIError,
@@ -46,13 +40,8 @@
 from sentry.exceptions import InvalidData, InvalidOrigin, InvalidRequest
 from sentry.event_manager import EventManager
 from sentry.models import (
-<<<<<<< HEAD
-    Group, GroupStatus, GroupTagValue, Project, TagValue, Activity, User)
-=======
-    Group, GroupBookmark, GroupStatus, GroupTagValue, Project, TagValue,
-    Activity, User
+    Group, GroupStatus, GroupTagValue, Project, TagValue, Activity, User
 )
->>>>>>> ec8e801d
 from sentry.signals import event_received
 from sentry.plugins import plugins
 from sentry.quotas.base import RateLimit
@@ -394,97 +383,6 @@
 
 
 @csrf_exempt
-<<<<<<< HEAD
-=======
-@has_access
-@never_cache
-def poll(request, organization, project):
-    offset = 0
-    limit = EVENTS_PER_PAGE
-
-    group_result = _get_group_list(
-        request=request,
-        project=project,
-    )
-
-    event_list = group_result['event_list']
-    event_list = list(event_list[offset:limit])
-
-    data = to_json(event_list, request)
-
-    links = [
-        ('previous', str(group_result['prev_cursor'])),
-        ('next', str(group_result['next_cursor'])),
-    ]
-
-    querystring = u'&'.join(
-        u'{0}={1}'.format(urlquote(k), urlquote(v))
-        for k, v in request.GET.iteritems()
-        if k != 'cursor'
-    )
-    base_url = request.build_absolute_uri(request.path)
-    if querystring:
-        base_url = '{0}?{1}'.format(base_url, querystring)
-    else:
-        base_url = base_url + '?'
-
-    link_values = []
-    for name, cursor in links:
-        link_values.append(LINK_HEADER.format(
-            uri=base_url,
-            cursor=cursor,
-            name=name,
-        ))
-
-    headers = {}
-    if link_values:
-        headers['Link'] = ', '.join(link_values)
-
-    response = HttpResponse(data)
-    response['Content-Type'] = 'application/json'
-    if link_values:
-        response['Link'] = ', '.join(link_values)
-    return response
-
-
-@csrf_exempt
-@has_access(MEMBER_USER)
-@never_cache
-@api
-def resolve(request, organization, project):
-    gid = request.REQUEST.get('gid')
-    if not gid:
-        return HttpResponseForbidden()
-
-    try:
-        group = Group.objects.get(pk=gid)
-    except Group.DoesNotExist:
-        return HttpResponseForbidden()
-
-    now = timezone.now()
-
-    happened = Group.objects.filter(
-        pk=group.pk,
-    ).exclude(status=GroupStatus.RESOLVED).update(
-        status=GroupStatus.RESOLVED,
-        resolved_at=now,
-    )
-    group.status = GroupStatus.RESOLVED
-    group.resolved_at = now
-
-    if happened:
-        Activity.objects.create(
-            project=project,
-            group=group,
-            type=Activity.SET_RESOLVED,
-            user=request.user,
-        )
-
-    return to_json(group, request)
-
-
-@csrf_exempt
->>>>>>> ec8e801d
 @has_access(MEMBER_USER)
 @never_cache
 @api
@@ -673,63 +571,6 @@
     })
 
 
-<<<<<<< HEAD
-=======
-@csrf_exempt
-@has_access
-@never_cache
-@api
-def bookmark(request, organization, project):
-    gid = request.REQUEST.get('gid')
-    if not gid:
-        return HttpResponseForbidden()
-
-    if not request.user.is_authenticated():
-        return HttpResponseForbidden()
-
-    try:
-        group = Group.objects.get(pk=gid)
-    except Group.DoesNotExist:
-        return HttpResponseForbidden()
-
-    gb, created = GroupBookmark.objects.get_or_create(
-        project=group.project,
-        user=request.user,
-        group=group,
-    )
-    if not created:
-        gb.delete()
-
-    return to_json(group, request)
-
-
-@csrf_exempt
-@has_access(MEMBER_USER)
-@never_cache
-def clear(request, organization, project):
-    queryset = Group.objects.filter(
-        project=project,
-        status=GroupStatus.UNRESOLVED,
-    )
-    rows_affected = queryset.update(status=GroupStatus.RESOLVED)
-    if rows_affected > 1000:
-        logger.warning(
-            'Large resolve on %s of %s rows', project.slug, rows_affected)
-
-    if rows_affected:
-        Activity.objects.create(
-            project=project,
-            type=Activity.SET_RESOLVED,
-            user=request.user,
-        )
-
-    data = []
-    response = HttpResponse(json.dumps(data))
-    response['Content-Type'] = 'application/json'
-    return response
-
-
->>>>>>> ec8e801d
 @never_cache
 @csrf_exempt
 @has_access
