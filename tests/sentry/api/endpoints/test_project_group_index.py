from __future__ import absolute_import

from django.core.urlresolvers import reverse
from mock import patch

from sentry.models import Group, GroupBookmark, GroupSeen, GroupStatus
from sentry.testutils import APITestCase
from sentry.testutils.helpers import parse_link_header


class GroupListTest(APITestCase):
    def test_simple(self):
        project = self.project
        self.create_group(checksum='a' * 32)
        self.create_group(checksum='b' * 32)

        self.login_as(user=self.user)
        url = reverse('sentry-api-0-project-group-index', kwargs={
            'organization_slug': project.organization.slug,
            'project_slug': project.slug
        })
        response = self.client.get(url + '?limit=1', format='json')
        assert response.status_code == 200
        # links come in {url: {...attrs}}, but we need {rel: {...attrs}}
        links = {
            d['rel']: d
            for d in parse_link_header(response['Link']).values()
        }

        assert links['previous']['results'] == 'false'
        assert links['next']['results'] == 'true'


class GroupUpdateTest(APITestCase):
<<<<<<< HEAD
    def test_global_status_update(self):
        project = self.project
=======
    def test_global_resolve(self):
>>>>>>> 87398f51
        group1 = self.create_group(checksum='a' * 32, status=GroupStatus.RESOLVED)
        group2 = self.create_group(checksum='b' * 32, status=GroupStatus.UNRESOLVED)
        group3 = self.create_group(checksum='c' * 32, status=GroupStatus.MUTED)
        group4 = self.create_group(
            project=self.create_project(slug='foo'),
            checksum='b' * 32, status=GroupStatus.UNRESOLVED)

        self.login_as(user=self.user)
        url = reverse('sentry-api-0-project-group-index', kwargs={
<<<<<<< HEAD
            'organization_slug': project.organization.slug,
            'project_slug': project.slug
        })
        response = self.client.put(url, data={
=======
            'project_id': self.project.id})
        response = self.client.put(url + '?status=unresolved', data={
>>>>>>> 87398f51
            'status': 'resolved',
        }, format='json')
        assert response.status_code == 200
        assert response.data == {
            'status': 'resolved',
        }

        # the previously resolved entry should not be included
        new_group1 = Group.objects.get(id=group1.id)
        assert new_group1.status == GroupStatus.RESOLVED
        assert new_group1.resolved_at is None

        new_group2 = Group.objects.get(id=group2.id)
        assert new_group2.status == GroupStatus.RESOLVED
        assert new_group2.resolved_at is not None

        # the muted entry should not be included
        new_group3 = Group.objects.get(id=group3.id)
        assert new_group3.status == GroupStatus.MUTED
        assert new_group3.resolved_at is None

        new_group4 = Group.objects.get(id=group4.id)
        assert new_group4.status == GroupStatus.UNRESOLVED
        assert new_group4.resolved_at is None

    def test_selective_status_update(self):
        project = self.project
        group1 = self.create_group(checksum='a' * 32, status=GroupStatus.RESOLVED)
        group2 = self.create_group(checksum='b' * 32, status=GroupStatus.UNRESOLVED)
        group3 = self.create_group(checksum='c' * 32, status=GroupStatus.MUTED)
        group4 = self.create_group(
            project=self.create_project(slug='foo'),
            checksum='b' * 32, status=GroupStatus.UNRESOLVED)

        self.login_as(user=self.user)
        url = '{url}?id={group1.id}&id={group2.id}&group4={group4.id}'.format(
            url=reverse('sentry-api-0-project-group-index', kwargs={
                'organization_slug': project.organization.slug,
                'project_slug': project.slug
            }),
            group1=group1,
            group2=group2,
            group4=group4,
        )
        response = self.client.put(url, data={
            'status': 'resolved',
        }, format='json')
        assert response.status_code == 200
        assert response.data == {
            'status': 'resolved',
        }

        new_group1 = Group.objects.get(id=group1.id)
        assert new_group1.resolved_at is None

        new_group2 = Group.objects.get(id=group2.id)
        assert new_group2.resolved_at is not None
        assert new_group2.status == GroupStatus.RESOLVED

        new_group3 = Group.objects.get(id=group3.id)
        assert new_group3.resolved_at is None
        assert new_group3.status == GroupStatus.MUTED

        new_group4 = Group.objects.get(id=group4.id)
        assert new_group4.resolved_at is None
        assert new_group4.status == GroupStatus.UNRESOLVED

    def test_set_bookmarked(self):
        project = self.project
        group1 = self.create_group(checksum='a' * 32, status=GroupStatus.RESOLVED)
        group2 = self.create_group(checksum='b' * 32, status=GroupStatus.UNRESOLVED)
        group3 = self.create_group(checksum='c' * 32, status=GroupStatus.MUTED)
        group4 = self.create_group(
            project=self.create_project(slug='foo'),
            checksum='b' * 32, status=GroupStatus.UNRESOLVED)

        self.login_as(user=self.user)
        url = '{url}?id={group1.id}&id={group2.id}&group4={group4.id}'.format(
            url=reverse('sentry-api-0-project-group-index', kwargs={
                'organization_slug': project.organization.slug,
                'project_slug': project.slug
            }),
            group1=group1,
            group2=group2,
            group4=group4,
        )
        response = self.client.put(url, data={
            'isBookmarked': 'true',
        }, format='json')
        assert response.status_code == 200
        assert response.data == {
            'isBookmarked': True,
        }

        bookmark1 = GroupBookmark.objects.filter(group=group1, user=self.user)
        assert bookmark1.exists()

        bookmark2 = GroupBookmark.objects.filter(group=group2, user=self.user)
        assert bookmark2.exists()

        bookmark3 = GroupBookmark.objects.filter(group=group3, user=self.user)
        assert not bookmark3.exists()

        bookmark4 = GroupBookmark.objects.filter(group=group4, user=self.user)
        assert not bookmark4.exists()

    def test_set_has_seen(self):
        project = self.project
        group1 = self.create_group(checksum='a' * 32, status=GroupStatus.RESOLVED)
        group2 = self.create_group(checksum='b' * 32, status=GroupStatus.UNRESOLVED)
        group3 = self.create_group(checksum='c' * 32, status=GroupStatus.MUTED)
        group4 = self.create_group(
            project=self.create_project(slug='foo'),
            checksum='b' * 32, status=GroupStatus.UNRESOLVED)

        self.login_as(user=self.user)
        url = '{url}?id={group1.id}&id={group2.id}&group4={group4.id}'.format(
            url=reverse('sentry-api-0-project-group-index', kwargs={
                'organization_slug': project.organization.slug,
                'project_slug': project.slug
            }),
            group1=group1,
            group2=group2,
            group4=group4,
        )
        response = self.client.put(url, data={
            'hasSeen': 'true',
        }, format='json')
        assert response.status_code == 200
        assert response.data == {
            'hasSeen': True,
        }

        r1 = GroupSeen.objects.filter(group=group1, user=self.user)
        assert r1.exists()

        r2 = GroupSeen.objects.filter(group=group2, user=self.user)
        assert r2.exists()

        r3 = GroupSeen.objects.filter(group=group3, user=self.user)
        assert not r3.exists()

        r4 = GroupSeen.objects.filter(group=group4, user=self.user)
        assert not r4.exists()

    @patch('sentry.api.endpoints.project_group_index.merge_group')
    def test_merge(self, merge_group):
        project = self.project
        group1 = self.create_group(checksum='a' * 32, times_seen=1)
        group2 = self.create_group(checksum='b' * 32, times_seen=50)
        group3 = self.create_group(checksum='c' * 32, times_seen=2)
        group4 = self.create_group(checksum='d' * 32)

        self.login_as(user=self.user)
        url = '{url}?id={group1.id}&id={group2.id}&id={group3.id}'.format(
            url=reverse('sentry-api-0-project-group-index', kwargs={
                'organization_slug': project.organization.slug,
                'project_slug': project.slug
            }),
            group1=group1,
            group2=group2,
            group3=group3,
        )
        response = self.client.put(url, data={
            'merge': '1',
        }, format='json')
        assert response.status_code == 200
        assert response.data == {
            'merge': True,
        }

        assert len(merge_group.mock_calls) == 2
        merge_group.delay.assert_any_call(from_object_id=group1.id, to_object_id=group2.id)
        merge_group.delay.assert_any_call(from_object_id=group3.id, to_object_id=group2.id)


class GroupDeleteTest(APITestCase):
    def test_global_is_forbidden(self):
        project = self.project
        self.login_as(user=self.user)
        url = reverse('sentry-api-0-project-group-index', kwargs={
            'organization_slug': project.organization.slug,
            'project_slug': project.slug
        })
        response = self.client.delete(url, data={
            'status': 'resolved',
        }, format='json')
        assert response.status_code == 400

    def test_delete_by_id(self):
        project = self.project
        group1 = self.create_group(checksum='a' * 32, status=GroupStatus.RESOLVED)
        group2 = self.create_group(checksum='b' * 32, status=GroupStatus.UNRESOLVED)
        group3 = self.create_group(checksum='c' * 32, status=GroupStatus.MUTED)
        group4 = self.create_group(
            project=self.create_project(slug='foo'),
            checksum='b' * 32, status=GroupStatus.UNRESOLVED)

        self.login_as(user=self.user)
        url = '{url}?id={group1.id}&id={group2.id}&group4={group4.id}'.format(
            url=reverse('sentry-api-0-project-group-index', kwargs={
                'organization_slug': project.organization.slug,
                'project_slug': project.slug
            }),
            group1=group1,
            group2=group2,
            group4=group4,
        )

        with self.settings(CELERY_ALWAYS_EAGER=True):
            response = self.client.delete(url, format='json')

        assert response.status_code == 204

        new_group1 = Group.objects.filter(id=group1.id)
        assert not new_group1.exists()

        new_group2 = Group.objects.filter(id=group2.id)
        assert not new_group2.exists()

        new_group3 = Group.objects.filter(id=group3.id)
        assert new_group3.exists()

        new_group4 = Group.objects.filter(id=group4.id)
        assert new_group4.exists()<|MERGE_RESOLUTION|>--- conflicted
+++ resolved
@@ -32,12 +32,7 @@
 
 
 class GroupUpdateTest(APITestCase):
-<<<<<<< HEAD
-    def test_global_status_update(self):
-        project = self.project
-=======
     def test_global_resolve(self):
->>>>>>> 87398f51
         group1 = self.create_group(checksum='a' * 32, status=GroupStatus.RESOLVED)
         group2 = self.create_group(checksum='b' * 32, status=GroupStatus.UNRESOLVED)
         group3 = self.create_group(checksum='c' * 32, status=GroupStatus.MUTED)
@@ -47,15 +42,10 @@
 
         self.login_as(user=self.user)
         url = reverse('sentry-api-0-project-group-index', kwargs={
-<<<<<<< HEAD
-            'organization_slug': project.organization.slug,
-            'project_slug': project.slug
+            'organization_slug': self.project.organization.slug,
+            'project_slug': self.project.slug
         })
-        response = self.client.put(url, data={
-=======
-            'project_id': self.project.id})
         response = self.client.put(url + '?status=unresolved', data={
->>>>>>> 87398f51
             'status': 'resolved',
         }, format='json')
         assert response.status_code == 200
