# -*- coding: utf-8 -*-

from __future__ import absolute_import

import mock

from datetime import datetime
from uuid import UUID

from sentry.models import Project, User
from sentry.exceptions import InvalidTimestamp
from sentry.constants import MAX_CULPRIT_LENGTH
from sentry.coreapi import (
    extract_auth_vars, project_from_auth_vars, APIForbidden, ensure_has_ip,
<<<<<<< HEAD
    process_data_timestamp, validate_data, get_interface)
=======
    process_data_timestamp, validate_data, INTERFACE_ALIASES, get_interface, APIError)
>>>>>>> 9bde15e4
from sentry.testutils import TestCase


class BaseAPITest(TestCase):
    def setUp(self):
        self.user = User.objects.create(username='coreapi')
        self.project = Project.objects.create(owner=self.user, name='Foo', slug='bar')
        self.pm = self.project.team.member_set.get_or_create(user=self.user)[0]
        self.pk = self.project.key_set.get_or_create(user=self.user)[0]


class ExtractAuthVarsTest(BaseAPITest):
    def test_valid(self):
        request = mock.Mock()
        request.META = {'HTTP_X_SENTRY_AUTH': 'Sentry key=value, biz=baz'}
        result = extract_auth_vars(request)
        self.assertNotEquals(result, None)
        self.assertTrue('key' in result)
        self.assertEquals(result['key'], 'value')
        self.assertTrue('biz' in result)
        self.assertEquals(result['biz'], 'baz')

    def test_invalid_header_defers_to_GET(self):
        request = mock.Mock()
        request.META = {'HTTP_X_SENTRY_AUTH': 'foobar'}
        request.GET = {'sentry_version': 1, 'foo': 'bar'}
        result = extract_auth_vars(request)
        self.assertEquals(result, {'sentry_version': 1})

    def test_valid_version_legacy(self):
        request = mock.Mock()
        request.META = {'HTTP_AUTHORIZATION': 'Sentry key=value, biz=baz'}
        result = extract_auth_vars(request)
        self.assertNotEquals(result, None)
        self.assertTrue('key' in result)
        self.assertEquals(result['key'], 'value')
        self.assertTrue('biz' in result)
        self.assertEquals(result['biz'], 'baz')

    def test_invalid_legacy_header_defers_to_GET(self):
        request = mock.Mock()
        request.META = {'HTTP_AUTHORIZATION': 'foobar'}
        request.GET = {'sentry_version': 1, 'foo': 'bar'}
        result = extract_auth_vars(request)
        self.assertEquals(result, {'sentry_version': 1})


class ProjectFromAuthVarsTest(BaseAPITest):
    def test_invalid_if_missing_key(self):
        auth_vars = {}
        self.assertRaises(APIForbidden, project_from_auth_vars, auth_vars)

    def test_valid_with_key(self):
        auth_vars = {'sentry_key': self.pk.public_key}
        result = project_from_auth_vars(auth_vars)
        self.assertEquals(result, (self.project, self.pk.user))

    def test_invalid_key(self):
        auth_vars = {'sentry_key': 'z'}
        self.assertRaises(APIForbidden, project_from_auth_vars, auth_vars)

    def test_invalid_secret(self):
        auth_vars = {'sentry_key': self.pk.public_key, 'sentry_secret': 'z'}
        self.assertRaises(APIForbidden, project_from_auth_vars, auth_vars)


class ProcessDataTimestampTest(BaseAPITest):
    def test_iso_timestamp(self):
        d = datetime(2012, 01, 01, 10, 30, 45)
        data = process_data_timestamp({
            'timestamp': '2012-01-01T10:30:45'
        }, current_datetime=d)
        self.assertTrue('timestamp' in data)
        self.assertEquals(data['timestamp'], d)

    def test_iso_timestamp_with_ms(self):
        d = datetime(2012, 01, 01, 10, 30, 45, 434000)
        data = process_data_timestamp({
            'timestamp': '2012-01-01T10:30:45.434'
        }, current_datetime=d)
        self.assertTrue('timestamp' in data)
        self.assertEquals(data['timestamp'], d)

    def test_timestamp_iso_timestamp_with_Z(self):
        d = datetime(2012, 01, 01, 10, 30, 45)
        data = process_data_timestamp({
            'timestamp': '2012-01-01T10:30:45Z'
        }, current_datetime=d)
        self.assertTrue('timestamp' in data)
        self.assertEquals(data['timestamp'], d)

    def test_invalid_timestamp(self):
        self.assertRaises(InvalidTimestamp, process_data_timestamp, {
            'timestamp': 'foo'
        })

    def test_invalid_numeric_timestamp(self):
        self.assertRaises(InvalidTimestamp, process_data_timestamp, {
            'timestamp': '100000000000000000000.0'
        })

    def test_future_timestamp(self):
        self.assertRaises(InvalidTimestamp, process_data_timestamp, {
            'timestamp': '2052-01-01T10:30:45Z'
        })


class ValidateDataTest(BaseAPITest):
    def test_missing_project_id(self):
        data = validate_data(self.project, {
            'message': 'foo',
        })
        assert data['project'] == self.project.id

    @mock.patch('uuid.uuid4', return_value=UUID('031667ea1758441f92c7995a428d2d14'))
    def test_empty_event_id(self, uuid4):
        data = validate_data(self.project, {
            'event_id': '',
        })
        assert data['event_id'] == '031667ea1758441f92c7995a428d2d14'

    @mock.patch('uuid.uuid4', return_value=UUID('031667ea1758441f92c7995a428d2d14'))
    def test_missing_event_id(self, uuid4):
        data = validate_data(self.project, {})
        assert data['event_id'] == '031667ea1758441f92c7995a428d2d14'

    @mock.patch('uuid.uuid4', return_value=UUID('031667ea1758441f92c7995a428d2d14'))
    def test_invalid_event_id(self, uuid4):
        data = validate_data(self.project, {
            'event_id': 'a' * 33,
        })
        assert data['event_id'] == '031667ea1758441f92c7995a428d2d14'

    def test_invalid_event_id_raises(self):
        self.assertRaises(APIError, validate_data, self.project, {
            'event_id': 1
        })

    def test_unknown_attribute(self):
        data = validate_data(self.project, {
            'message': 'foo',
            'foo': 'bar',
        })
        assert 'foo' not in data

    def test_invalid_interface_name(self):
        data = validate_data(self.project, {
            'message': 'foo',
            'foo.baz': 'bar',
        })
        assert 'foo.baz' not in data

    def test_invalid_interface_import_path(self):
        data = validate_data(self.project, {
            'message': 'foo',
            'sentry.interfaces.Exception2': 'bar',
        })
        assert 'sentry.interfaces.Exception2' not in data

    def test_invalid_interface_args(self):
        data = validate_data(self.project, {
            'message': 'foo',
            'tests.manager.tests.DummyInterface': {'foo': 'bar'}
        })
        assert 'tests.manager.tests.DummyInterface' not in data

    def test_doesnt_expand_list(self):
        data = validate_data(self.project, {
            'message': 'foo',
            'exception': [{
                'type': 'ValueError',
                'value': 'hello world',
                'module': 'foo.bar',
            }]
        })
        assert 'sentry.interfaces.Exception' not in data

    def test_log_level_as_string(self):
        data = validate_data(self.project, {
            'message': 'foo',
            'level': 'error',
        })
        assert data['level'] == 40

    def test_invalid_log_level(self):
        data = validate_data(self.project, {
            'message': 'foo',
            'level': 'foobar',
        })
        assert data['level'] == 40

    def test_tags_as_string(self):
        data = validate_data(self.project, {
            'message': 'foo',
            'tags': 'bar',
        })
        assert 'tags' not in data

    def test_tags_out_of_bounds(self):
        data = validate_data(self.project, {
            'message': 'foo',
            'tags': {'f' * 33: 'value', 'foo': 'v' * 201, 'bar': 'value'},
        })
        assert data['tags'] == [('bar', 'value')]

    def test_tags_as_invalid_pair(self):
        data = validate_data(self.project, {
            'message': 'foo',
            'tags': [('foo', 'bar'), ('biz', 'baz', 'boz')],
        })
        assert data['tags'] == [('foo', 'bar')]

    def test_extra_as_string(self):
        data = validate_data(self.project, {
            'message': 'foo',
            'extra': 'bar',
        })
        assert 'extra' not in data

    def test_invalid_culprit_raises(self):
        self.assertRaises(APIError, validate_data, self.project, {
            'culprit': 1
        })

    def test_long_culprit(self):
        data = validate_data(self.project, {
            'culprit': 'x' * (MAX_CULPRIT_LENGTH + 1)
        })
        assert len(data['culprit']) == MAX_CULPRIT_LENGTH


class GetInterfaceTest(TestCase):
    def test_does_not_let_through_disallowed_name(self):
        with self.assertRaises(ValueError):
            get_interface('subprocess')

    def test_allows_http(self):
        from sentry.interfaces.http import Http
        result = get_interface('sentry.interfaces.Http')
        assert result is Http
        result = get_interface('request')
        assert result is Http


class EnsureHasIpTest(TestCase):
    def test_with_remote_addr(self):
        inp = {
            'sentry.interfaces.Http': {
                'env': {
                    'REMOTE_ADDR': '192.168.0.1',
                },
            },
        }
        out = inp.copy()
        ensure_has_ip(out, '127.0.0.1')
        assert inp == out

    def test_with_user_ip(self):
        inp = {
            'sentry.interfaces.User': {
                'ip_address': '192.168.0.1',
            },
        }
        out = inp.copy()
        ensure_has_ip(out, '127.0.0.1')
        assert inp == out

    def test_without_ip_values(self):
        out = {
            'sentry.interfaces.User': {
            },
            'sentry.interfaces.Http': {
                'env': {},
            },
        }
        ensure_has_ip(out, '127.0.0.1')
        assert out['sentry.interfaces.User']['ip_address'] == '127.0.0.1'

    def test_without_any_values(self):
        out = {}
        ensure_has_ip(out, '127.0.0.1')
        assert out['sentry.interfaces.User']['ip_address'] == '127.0.0.1'<|MERGE_RESOLUTION|>--- conflicted
+++ resolved
@@ -12,11 +12,8 @@
 from sentry.constants import MAX_CULPRIT_LENGTH
 from sentry.coreapi import (
     extract_auth_vars, project_from_auth_vars, APIForbidden, ensure_has_ip,
-<<<<<<< HEAD
-    process_data_timestamp, validate_data, get_interface)
-=======
-    process_data_timestamp, validate_data, INTERFACE_ALIASES, get_interface, APIError)
->>>>>>> 9bde15e4
+    process_data_timestamp, validate_data, get_interface, APIError
+)
 from sentry.testutils import TestCase
 
 
